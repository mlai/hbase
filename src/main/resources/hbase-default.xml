<?xml version="1.0"?>
<?xml-stylesheet type="text/xsl" href="configuration.xsl"?>
<!--
/**
 * Copyright 2009 The Apache Software Foundation
 *
 * Licensed to the Apache Software Foundation (ASF) under one
 * or more contributor license agreements.  See the NOTICE file
 * distributed with this work for additional information
 * regarding copyright ownership.  The ASF licenses this file
 * to you under the Apache License, Version 2.0 (the
 * "License"); you may not use this file except in compliance
 * with the License.  You may obtain a copy of the License at
 *
 *     http://www.apache.org/licenses/LICENSE-2.0
 *
 * Unless required by applicable law or agreed to in writing, software
 * distributed under the License is distributed on an "AS IS" BASIS,
 * WITHOUT WARRANTIES OR CONDITIONS OF ANY KIND, either express or implied.
 * See the License for the specific language governing permissions and
 * limitations under the License.
 */
-->
<configuration>
  <property>
    <name>hbase.rootdir</name>
    <value>file:///tmp/hbase-${user.name}/hbase</value>
    <description>The directory shared by region servers.
    Should be fully-qualified to include the filesystem to use.
    E.g: hdfs://NAMENODE_SERVER:PORT/HBASE_ROOTDIR
    </description>
  </property>
  <property>
    <name>hbase.master.port</name>
    <value>60000</value>
    <description>The port master should bind to.</description>
  </property>
  <property>
    <name>hbase.cluster.distributed</name>
    <value>false</value>
    <description>The mode the cluster will be in. Possible values are
      false: standalone and pseudo-distributed setups with managed Zookeeper
      true: fully-distributed with unmanaged Zookeeper Quorum (see hbase-env.sh)
    </description>
  </property>
  <property>
    <name>hbase.tmp.dir</name>
    <value>/tmp/hbase-${user.name}</value>
    <description>Temporary directory on the local filesystem.</description>
  </property>
  <property>
    <name>hbase.master.info.port</name>
    <value>60010</value>
    <description>The port for the hbase master web UI
    Set to -1 if you do not want the info server to run.
    </description>
  </property>
  <property>
    <name>hbase.master.info.bindAddress</name>
    <value>0.0.0.0</value>
    <description>The address for the hbase master web UI
    </description>
  </property>
  <property>
    <name>hbase.client.write.buffer</name>
    <value>2097152</value>
    <description>Size of the write buffer in bytes. A bigger buffer takes more
    memory -- on both the client and server side since server instantiates
    the passed write buffer to process it -- but reduces the number of RPC.
    For an estimate of server-side memory-used, evaluate
    hbase.client.write.buffer * hbase.regionserver.handler.count
    </description>
  </property>
  <property>
    <name>hbase.regionserver.port</name>
    <value>60020</value>
    <description>The port an HBase region server binds to.
    </description>
  </property>
  <property>
    <name>hbase.regionserver.info.port</name>
    <value>60030</value>
    <description>The port for the hbase regionserver web UI
    Set to -1 if you do not want the info server to run.
    </description>
  </property>
  <property>
    <name>hbase.regionserver.info.port.auto</name>
    <value>false</value>
    <description>Info server auto port bind. Enables automatic port
    search if hbase.regionserver.info.port is already in use.
    Useful for testing, turned off by default.
    </description>
  </property>
  <property>
    <name>hbase.regionserver.info.bindAddress</name>
    <value>0.0.0.0</value>
    <description>The address for the hbase regionserver web UI
    </description>
  </property>
  <property>
    <name>hbase.regionserver.class</name>
    <value>org.apache.hadoop.hbase.ipc.HRegionInterface</value>
    <description>An interface that is assignable to HRegionInterface.  Used in HClient for
    opening proxy to remote region server.
    </description>
  </property>
  <property>
    <name>hbase.client.pause</name>
    <value>1000</value>
    <description>General client pause value.  Used mostly as value to wait
    before running a retry of a failed get, region lookup, etc.</description>
  </property>
  <property>
    <name>hbase.client.retries.number</name>
    <value>10</value>
    <description>Maximum retries.  Used as maximum for all retryable
    operations such as fetching of the root region from root region
    server, getting a cell's value, starting a row update, etc.
    Default: 10.
    </description>
  </property>
  <property>
    <name>hbase.client.scanner.caching</name>
    <value>1</value>
    <description>Number of rows that will be fetched when calling next
    on a scanner if it is not served from memory. Higher caching values
    will enable faster scanners but will eat up more memory and some
    calls of next may take longer and longer times when the cache is empty.
    </description>
  </property>
  <property>
    <name>hbase.client.keyvalue.maxsize</name>
    <value>10485760</value>
    <description>Specifies the combined maximum allowed size of a KeyValue
    instance. This is to set an upper boundary for a single entry saved in a
    storage file. Since they cannot be split it helps avoiding that a region
    cannot be split any further because the data is too large. It seems wise
    to set this to a fraction of the maximum region size. Setting it to zero
    or less disables the check.
    </description>
  </property>
  <property>
    <name>hbase.regionserver.lease.period</name>
    <value>60000</value>
    <description>HRegion server lease period in milliseconds. Default is
    60 seconds. Clients must report in within this period else they are
    considered dead.</description>
  </property>
  <property>
    <name>hbase.regionserver.handler.count</name>
    <value>25</value>
    <description>Count of RPC Server instances spun up on RegionServers
    Same property is used by the HMaster for count of master handlers.
    Default is 25.
    </description>
  </property>
  <property>
    <name>hbase.regionserver.msginterval</name>
    <value>3000</value>
    <description>Interval between messages from the RegionServer to HMaster
    in milliseconds. Use a high value for clusters with more than 100
    nodes. Default is 3 seconds.
    </description>
  </property>
  <property>
    <name>hbase.regionserver.flushlogentries</name>
    <value>1</value>
    <description>Sync the HLog to the HDFS when it has accumulated this many
    entries. Default 1. Value is checked on every HLog.hflush
    </description>
  </property>
  <property>
    <name>hbase.regionserver.optionallogflushinterval</name>
    <value>1000</value>
    <description>Sync the HLog to the HDFS after this interval if it has not
    accumulated enough entries to trigger a sync. Default 1 second. Units:
    milliseconds.
    </description>
  </property>
  <property>
    <name>hbase.regionserver.regionSplitLimit</name>
    <value>2147483647</value>
    <description>Limit for the number of regions after which no more region
    splitting should take place. This is not a hard limit for the number of
    regions but acts as a guideline for the regionserver to stop splitting after
    a certain limit. Default is set to MAX_INT.
    </description>
  </property>
  <property>
    <name>hbase.regionserver.logroll.period</name>
    <value>3600000</value>
    <description>Period at which we will roll the commit log.</description>
  </property>
  <property>
    <name>hbase.regionserver.hlog.reader.impl</name>
    <value>org.apache.hadoop.hbase.regionserver.wal.SequenceFileLogReader</value>
    <description>The HLog file reader implementation.</description>
  </property>
  <property>
    <name>hbase.regionserver.hlog.writer.impl</name>
    <value>org.apache.hadoop.hbase.regionserver.wal.SequenceFileLogWriter</value>
    <description>The HLog file writer implementation.</description>
  </property>
  <property>
    <name>hbase.regionserver.thread.splitcompactcheckfrequency</name>
    <value>20000</value>
    <description>How often a region server runs the split/compaction check.
    </description>
  </property>
  <property>
    <name>hbase.regionserver.nbreservationblocks</name>
    <value>4</value>
    <description>The number of reservation blocks which are used to prevent
    unstable region servers caused by an OOME.
    </description>
  </property>
  <property>
    <name>hbase.zookeeper.dns.interface</name>
    <value>default</value>
    <description>The name of the Network Interface from which a ZooKeeper server
      should report its IP address.
    </description>
  </property>
  <property>
    <name>hbase.zookeeper.dns.nameserver</name>
    <value>default</value>
    <description>The host name or IP address of the name server (DNS)
      which a ZooKeeper server should use to determine the host name used by the
      master for communication and display purposes.
    </description>
  </property>
  <property>
    <name>hbase.regionserver.dns.interface</name>
    <value>default</value>
    <description>The name of the Network Interface from which a region server
      should report its IP address.
    </description>
  </property>
  <property>
    <name>hbase.regionserver.dns.nameserver</name>
    <value>default</value>
    <description>The host name or IP address of the name server (DNS)
      which a region server should use to determine the host name used by the
      master for communication and display purposes.
    </description>
  </property>
  <property>
    <name>hbase.master.dns.interface</name>
    <value>default</value>
    <description>The name of the Network Interface from which a master
      should report its IP address.
    </description>
  </property>
  <property>
    <name>hbase.master.dns.nameserver</name>
    <value>default</value>
    <description>The host name or IP address of the name server (DNS)
      which a master should use to determine the host name used
      for communication and display purposes.
    </description>
  </property>
  <property>
    <name>hbase.master.balancer.period
    </name>
    <value>300000</value>
    <description>Period at which the balancer runs in the master.
    </description>
  </property>
  <property>
    <name>hbase.master.logcleaner.ttl</name>
    <value>600000</value>
    <description>Maximum time a log can stay in the .oldlogdir directory,
    after which it will be cleaned by a master thread.
    </description>
  </property>
  <property>
    <name>hbase.master.logcleaner.plugins</name>
    <value>org.apache.hadoop.hbase.master.TimeToLiveLogCleaner,org.apache.hadoop.hbase.replication.master.ReplicationLogCleaner</value>
    <description>A comma-separated list of LogCleanerDelegate that are used
    in LogsCleaner. These log cleaners are called in order, so put the log
    cleaner that prunes the most log files in the front. To implement your own
    LogCleanerDelegate, just put it in HBase's classpath and add the fully
    qualified class name here. Without special reason, you should always add
    the above default log cleaners in the list.
    </description>
  </property>  
  <property>
    <name>hbase.regionserver.global.memstore.upperLimit</name>
    <value>0.4</value>
    <description>Maximum size of all memstores in a region server before new
      updates are blocked and flushes are forced. Defaults to 40% of heap
    </description>
  </property>
  <property>
    <name>hbase.regionserver.global.memstore.lowerLimit</name>
    <value>0.35</value>
    <description>When memstores are being forced to flush to make room in
      memory, keep flushing until we hit this mark. Defaults to 30% of heap.
      This value equal to hbase.regionserver.global.memstore.upperLimit causes
      the minimum possible flushing to occur when updates are blocked due to
      memstore limiting.
    </description>
  </property>
  <property>
    <name>hbase.server.thread.wakefrequency</name>
    <value>10000</value>
    <description>Time to sleep in between searches for work (in milliseconds).
    Used as sleep interval by service threads such as log roller.
    </description>
  </property>
  <property>
    <name>hbase.hregion.memstore.flush.size</name>
    <value>67108864</value>
    <description>
    Memstore will be flushed to disk if size of the memstore
    exceeds this number of bytes.  Value is checked by a thread that runs
    every hbase.server.thread.wakefrequency.
    </description>
  </property>
  <property>
    <name>hbase.hregion.preclose.flush.size</name>
    <value>5242880</value>
    <description>
      If the memstores in a region are this size or larger when we go
      to close, run a "pre-flush" to clear out memstores before we put up
      the region closed flag and take the region offline.  On close,
      a flush is run under the close flag up to empty memory.  During
      this time the region is offline and we are not taking on any writes.
      If the memstore content large, this flush could take a long time to
      complete.  The preflush is meant to clean out the bulk of the memstore
      before putting up the close flag and taking the region offline so the
      flush that runs under the close flag has little to do.
    </description>
  </property>
  <property>
    <name>hbase.hregion.memstore.block.multiplier</name>
    <value>2</value>
    <description>
    Block updates if memstore has hbase.hregion.block.memstore
    time hbase.hregion.flush.size bytes.  Useful preventing
    runaway memstore during spikes in update traffic.  Without an
    upper-bound, memstore fills such that when it flushes the
    resultant flush files take a long time to compact or split, or
    worse, we OOME.
    </description>
  </property>
  <property>
    <name>hbase.hregion.max.filesize</name>
    <value>268435456</value>
    <description>
    Maximum HStoreFile size. If any one of a column families' HStoreFiles has
    grown to exceed this value, the hosting HRegion is split in two.
    Default: 256M.
    </description>
  </property>
  <property>
    <name>hbase.hstore.compactionThreshold</name>
    <value>3</value>
    <description>
    If more than this number of HStoreFiles in any one HStore
    (one HStoreFile is written per flush of memstore) then a compaction
    is run to rewrite all HStoreFiles files as one.  Larger numbers
    put off compaction but when it runs, it takes longer to complete.
    During a compaction, updates cannot be flushed to disk.  Long
    compactions require memory sufficient to carry the logging of
    all updates across the duration of the compaction.

    If too large, clients timeout during compaction.
    </description>
  </property>
  <property>
    <name>hbase.hstore.blockingStoreFiles</name>
    <value>7</value>
    <description>
    If more than this number of StoreFiles in any one Store
    (one StoreFile is written per flush of MemStore) then updates are
    blocked for this HRegion until a compaction is completed, or
    until hbase.hstore.blockingWaitTime has been exceeded.
    </description>
  </property>
  <property>
    <name>hbase.hstore.blockingWaitTime</name>
    <value>90000</value>
    <description>
    The time an HRegion will block updates for after hitting the StoreFile
    limit defined by hbase.hstore.blockingStoreFiles.
    After this time has elapsed, the HRegion will stop blocking updates even
    if a compaction has not been completed.  Default: 90 seconds.
    </description>
  </property>
  <property>
    <name>hbase.hstore.compaction.max</name>
    <value>10</value>
    <description>Max number of HStoreFiles to compact per 'minor' compaction.
    </description>
  </property>
  <property>
    <name>hbase.hregion.majorcompaction</name>
    <value>86400000</value>
    <description>The time (in miliseconds) between 'major' compactions of all
    HStoreFiles in a region.  Default: 1 day.
    Set to 0 to disable automated major compactions.
    </description>
  </property>
  <property>
    <name>hbase.mapreduce.hfileoutputformat.blocksize</name>
    <value>65536</value>
    <description>The mapreduce HFileOutputFormat writes storefiles/hfiles.
    This is the minimum hfile blocksize to emit.  Usually in hbase, writing
    hfiles, the blocksize is gotten from the table schema (HColumnDescriptor)
    but in the mapreduce outputformat context, we don't have access to the
    schema so get blocksize from Configuation.  The smaller you make
    the blocksize, the bigger your index and the less you fetch on a
    random-access.  Set the blocksize down if you have small cells and want
    faster random-access of individual cells.
    </description>
  </property>
  <property>
      <name>hfile.block.cache.size</name>
      <value>0.2</value>
      <description>
          Percentage of maximum heap (-Xmx setting) to allocate to block cache
          used by HFile/StoreFile. Default of 0.2 means allocate 20%.
          Set to 0 to disable.
      </description>
  </property>
  <property>
    <name>hbase.hash.type</name>
    <value>murmur</value>
    <description>The hashing algorithm for use in HashFunction. Two values are
    supported now: murmur (MurmurHash) and jenkins (JenkinsHash).
    </description>
  </property>

  <!-- The following properties configure authentication information for
       HBase processes when using Kerberos security.  There are no default
       values, included here for documentation purposes -->
  <property>
    <name>hbase.master.keytab.file</name>
    <value></value>
    <description>Full path to the kerberos keytab file to use for logging in
    the configured HMaster server principal.
    </description>
  </property>
  <property>
    <name>hbase.master.kerberos.principal</name>
    <value></value>
    <description>The kerberos principal name that should be used to run the
    HMaster process.  The principal name should be in the form:
    user/hostname@DOMAIN.  If "_HOST" is used as the hostname portion, it will
    be replaced with the actual hostname of the running instance.
    </description>
  </property>
  <property>
    <name>hbase.master.kerberos.https.principal</name>
    <value></value>
    <description>The kerberos principal name that should be used to run the
    HMaster web UI process.  The principal name should be in the form:
    user/hostname@DOMAIN.  If "_HOST" is used as the hostname portion, it will
    be replaced with the actual hostname of the running instance.
    </description>
  </property>
  <property>
    <name>hbase.regionserver.keytab.file</name>
    <value></value>
    <description>Full path to the kerberos keytab file to use for logging in
    the configured HRegionServer server principal.
    </description>
  </property>
  <property>
    <name>hbase.regionserver.kerberos.principal</name>
    <value></value>
    <description>The kerberos principal name that should be used to run the
    HRegionServer process.  The principal name should be in the form:
    user/hostname@DOMAIN.  If "_HOST" is used as the hostname portion, it will
    be replaced with the actual hostname of the running instance.  An entry
    for this principal must exist in the file specified in
    hbase.regionserver.keytab.file
    </description>
  </property>
  <property>
    <name>hbase.regionserver.kerberos.https.principal</name>
    <value></value>
    <description>The kerberos principal name that should be used to run the
    HRegionServer web UI process.  The principal name should be in the form:
    user/hostname@DOMAIN.  If "_HOST" is used as the hostname portion, it will
    be replaced with the actual hostname of the running instance.  An entry
    for this principal must exist in the file specified in
    hbase.regionserver.keytab.file
    </description>
  </property>
  <property>
    <name>hadoop.policy.file</name>
    <value>hbase-policy.xml</value>
    <description>The policy configuration file used by RPC servers to make
      authorization decisions on client requests.
    </description>
  </property>

<<<<<<< HEAD
=======
  <property>
    <name>hbase.rpc.engine</name>
    <value>org.apache.hadoop.hbase.ipc.SecureRpcEngine</value>
    <description>Implementation of org.apache.hadoop.hbase.ipc.RpcEngine to be
    used for client / server RPC call marshalling.
    </description>
  </property>
  <property>
    <name>hbase.rpc.engine</name>
    <value>org.apache.hadoop.hbase.ipc.WritableRpcEngine</value>
    <description>Implementation of org.apache.hadoop.hbase.ipc.RpcEngine to be
    used for client / server RPC call marshalling.
    </description>
  </property>
  <property>
    <name>hbase.rpc.engine</name>
    <value>org.apache.hadoop.hbase.ipc.WritableRpcEngine</value>
    <description>Implementation of org.apache.hadoop.hbase.ipc.RpcEngine to be
    used for client / server RPC call marshalling.
    </description>
  </property>
>>>>>>> 87528e5e
  <property>
    <name>zookeeper.session.timeout</name>
    <value>60000</value>
    <description>ZooKeeper session timeout.
      HBase passes this to the zk quorum as suggested maximum time for a
      session.  See http://hadoop.apache.org/zookeeper/docs/current/zookeeperProgrammers.html#ch_zkSessions
      "The client sends a requested timeout, the server responds with the
      timeout that it can give the client. "
      In milliseconds.
    </description>
  </property>
  <property>
    <name>zookeeper.retries</name>
    <value>5</value>
    <description>How many times to retry connections to ZooKeeper. Used for
      reading/writing root region location.  Used together with ${zookeeper.pause}
      in an exponential backoff fashion when making queries to ZooKeeper.
    </description>
  </property>
  <property>
    <name>zookeeper.pause</name>
    <value>2000</value>
    <description>Sleep time between retries to ZooKeeper. In milliseconds. Used
      together with ${zookeeper.retries} in an exponential backoff fashion when
      making queries to ZooKeeper.
    </description>
  </property>
  <property>
    <name>zookeeper.znode.parent</name>
    <value>/hbase</value>
    <description>Root ZNode for HBase in ZooKeeper. All of HBase's ZooKeeper
      files that are configured with a relative path will go under this node.
      By default, all of HBase's ZooKeeper file path are configured with a
      relative path, so they will all go under this directory unless changed.
    </description>
  </property>
  <property>
    <name>zookeeper.znode.rootserver</name>
    <value>root-region-server</value>
    <description>Path to ZNode holding root region location. This is written by
      the master and read by clients and region servers. If a relative path is
      given, the parent folder will be ${zookeeper.znode.parent}. By default,
      this means the root location is stored at /hbase/root-region-server.
    </description>
  </property>

  <!--
  The following three properties are used together to create the list of
  host:peer_port:leader_port quorum servers for ZooKeeper.
  -->
  <property>
    <name>hbase.zookeeper.quorum</name>
    <value>localhost</value>
    <description>Comma separated list of servers in the ZooKeeper Quorum.
    For example, "host1.mydomain.com,host2.mydomain.com,host3.mydomain.com".
    By default this is set to localhost for local and pseudo-distributed modes
    of operation. For a fully-distributed setup, this should be set to a full
    list of ZooKeeper quorum servers. If HBASE_MANAGES_ZK is set in hbase-env.sh
    this is the list of servers which we will start/stop ZooKeeper on.
    </description>
  </property>
  <property>
    <name>hbase.zookeeper.peerport</name>
    <value>2888</value>
    <description>Port used by ZooKeeper peers to talk to each other.
    See http://hadoop.apache.org/zookeeper/docs/r3.1.1/zookeeperStarted.html#sc_RunningReplicatedZooKeeper
    for more information.
    </description>
  </property>
  <property>
    <name>hbase.zookeeper.leaderport</name>
    <value>3888</value>
    <description>Port used by ZooKeeper for leader election.
    See http://hadoop.apache.org/zookeeper/docs/r3.1.1/zookeeperStarted.html#sc_RunningReplicatedZooKeeper
    for more information.
    </description>
  </property>
  <!-- End of properties used to generate ZooKeeper host:port quorum list. -->

  <!--
  Beginning of properties that are directly mapped from ZooKeeper's zoo.cfg.
  All properties with an "hbase.zookeeper.property." prefix are converted for
  ZooKeeper's configuration. Hence, if you want to add an option from zoo.cfg,
  e.g.  "initLimit=10" you would append the following to your configuration:
    <property>
      <name>hbase.zookeeper.property.initLimit</name>
      <value>10</value>
    </property>
  -->
  <property>
    <name>hbase.zookeeper.property.initLimit</name>
    <value>10</value>
    <description>Property from ZooKeeper's config zoo.cfg.
    The number of ticks that the initial synchronization phase can take.
    </description>
  </property>
  <property>
    <name>hbase.zookeeper.property.syncLimit</name>
    <value>5</value>
    <description>Property from ZooKeeper's config zoo.cfg.
    The number of ticks that can pass between sending a request and getting an
    acknowledgment.
    </description>
  </property>
  <property>
    <name>hbase.zookeeper.property.dataDir</name>
    <value>${hbase.tmp.dir}/zookeeper</value>
    <description>Property from ZooKeeper's config zoo.cfg.
    The directory where the snapshot is stored.
    </description>
  </property>
  <property>
    <name>hbase.zookeeper.property.clientPort</name>
    <value>2181</value>
    <description>Property from ZooKeeper's config zoo.cfg.
    The port at which the clients will connect.
    </description>
  </property>
  <property>
    <name>hbase.zookeeper.property.maxClientCnxns</name>
    <value>30</value>
    <description>Property from ZooKeeper's config zoo.cfg.
    Limit on number of concurrent connections (at the socket level) that a
    single client, identified by IP address, may make to a single member of
    the ZooKeeper ensemble. Set high to avoid zk connection issues running
    standalone and pseudo-distributed.
    </description>
  </property>
  <!-- End of properties that are directly mapped from ZooKeeper's zoo.cfg -->
</configuration><|MERGE_RESOLUTION|>--- conflicted
+++ resolved
@@ -498,8 +498,6 @@
     </description>
   </property>
 
-<<<<<<< HEAD
-=======
   <property>
     <name>hbase.rpc.engine</name>
     <value>org.apache.hadoop.hbase.ipc.SecureRpcEngine</value>
@@ -521,7 +519,6 @@
     used for client / server RPC call marshalling.
     </description>
   </property>
->>>>>>> 87528e5e
   <property>
     <name>zookeeper.session.timeout</name>
     <value>60000</value>
