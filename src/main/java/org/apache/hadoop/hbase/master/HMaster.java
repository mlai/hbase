--- conflicted
+++ resolved
@@ -188,21 +188,12 @@
     HServerAddress a = new HServerAddress(getMyAddress(this.conf));
     int numHandlers = conf.getInt("hbase.regionserver.handler.count", 10);
     this.rpcServer = HBaseRPC.getServer(this,
-<<<<<<< HEAD
-        new Class<?>[]{HMasterInterface.class, HMasterRegionInterface.class},
-        a.getBindAddress(), a.getPort(),
-        numHandlers,
-        0, // we dont use high priority handlers in master
-        false, conf,
-        0); // this is a DNC w/o high priority handlers
-=======
       new Class<?>[]{HMasterInterface.class, HMasterRegionInterface.class},
       a.getBindAddress(), a.getPort(),
       numHandlers,
       0, // we dont use high priority handlers in master
       false, conf,
       0); // this is a DNC w/o high priority handlers
->>>>>>> d6e8d3b8
     this.address = new HServerAddress(rpcServer.getListenerAddress());
 
     // initialize server principal
