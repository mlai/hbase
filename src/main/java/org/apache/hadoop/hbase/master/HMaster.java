/**
 * Copyright 2010 The Apache Software Foundation
 *
 * Licensed to the Apache Software Foundation (ASF) under one
 * or more contributor license agreements.  See the NOTICE file
 * distributed with this work for additional information
 * regarding copyright ownership.  The ASF licenses this file
 * to you under the Apache License, Version 2.0 (the
 * "License"); you may not use this file except in compliance
 * with the License.  You may obtain a copy of the License at
 *
 *     http://www.apache.org/licenses/LICENSE-2.0
 *
 * Unless required by applicable law or agreed to in writing, software
 * distributed under the License is distributed on an "AS IS" BASIS,
 * WITHOUT WARRANTIES OR CONDITIONS OF ANY KIND, either express or implied.
 * See the License for the specific language governing permissions and
 * limitations under the License.
 */
package org.apache.hadoop.hbase.master;

import java.io.IOException;
import java.lang.reflect.Constructor;
import java.lang.reflect.InvocationTargetException;
import java.net.UnknownHostException;
import java.util.ArrayList;
import java.util.List;
import java.util.Map;
import java.util.concurrent.atomic.AtomicReference;

import org.apache.commons.logging.Log;
import org.apache.commons.logging.LogFactory;
import org.apache.hadoop.conf.Configuration;
import org.apache.hadoop.hbase.Chore;
import org.apache.hadoop.hbase.ClusterStatus;
import org.apache.hadoop.hbase.HColumnDescriptor;
import org.apache.hadoop.hbase.HConstants;
import org.apache.hadoop.hbase.HMsg;
import org.apache.hadoop.hbase.HRegionInfo;
import org.apache.hadoop.hbase.HServerAddress;
import org.apache.hadoop.hbase.HServerInfo;
import org.apache.hadoop.hbase.HTableDescriptor;
import org.apache.hadoop.hbase.MasterNotRunningException;
import org.apache.hadoop.hbase.NotAllMetaRegionsOnlineException;
import org.apache.hadoop.hbase.RemoteExceptionHandler;
import org.apache.hadoop.hbase.Server;
import org.apache.hadoop.hbase.TableExistsException;
import org.apache.hadoop.hbase.TableNotDisabledException;
import org.apache.hadoop.hbase.TableNotFoundException;
import org.apache.hadoop.hbase.UnknownRegionException;
import org.apache.hadoop.hbase.catalog.CatalogTracker;
import org.apache.hadoop.hbase.catalog.MetaEditor;
import org.apache.hadoop.hbase.catalog.MetaReader;
import org.apache.hadoop.hbase.client.HConnection;
import org.apache.hadoop.hbase.client.HConnectionManager;
import org.apache.hadoop.hbase.client.MetaScanner;
import org.apache.hadoop.hbase.client.MetaScanner.MetaScannerVisitor;
import org.apache.hadoop.hbase.client.Result;
import org.apache.hadoop.hbase.executor.ExecutorService;
import org.apache.hadoop.hbase.executor.ExecutorService.ExecutorType;
import org.apache.hadoop.hbase.ipc.HBaseRPC;
import org.apache.hadoop.hbase.ipc.HBaseRPCProtocolVersion;
import org.apache.hadoop.hbase.ipc.HBaseServer;
import org.apache.hadoop.hbase.ipc.HMasterInterface;
import org.apache.hadoop.hbase.ipc.HMasterRegionInterface;
import org.apache.hadoop.hbase.ipc.RpcServer;
import org.apache.hadoop.hbase.master.LoadBalancer.RegionPlan;
import org.apache.hadoop.hbase.master.handler.DeleteTableHandler;
import org.apache.hadoop.hbase.master.handler.DisableTableHandler;
import org.apache.hadoop.hbase.master.handler.EnableTableHandler;
import org.apache.hadoop.hbase.master.handler.ModifyTableHandler;
import org.apache.hadoop.hbase.master.handler.TableAddFamilyHandler;
import org.apache.hadoop.hbase.master.handler.TableDeleteFamilyHandler;
import org.apache.hadoop.hbase.master.handler.TableModifyFamilyHandler;
import org.apache.hadoop.hbase.regionserver.HRegion;
<<<<<<< HEAD
import org.apache.hadoop.hbase.regionserver.HRegionServer;
import org.apache.hadoop.hbase.regionserver.wal.HLog;
=======
>>>>>>> 87528e5e
import org.apache.hadoop.hbase.security.HBasePolicyProvider;
import org.apache.hadoop.hbase.util.Bytes;
import org.apache.hadoop.hbase.util.InfoServer;
import org.apache.hadoop.hbase.util.Pair;
import org.apache.hadoop.hbase.util.Sleeper;
import org.apache.hadoop.hbase.util.Threads;
import org.apache.hadoop.hbase.util.VersionInfo;
import org.apache.hadoop.hbase.zookeeper.ClusterStatusTracker;
import org.apache.hadoop.hbase.zookeeper.RegionServerTracker;
import org.apache.hadoop.hbase.zookeeper.ZKUtil;
import org.apache.hadoop.hbase.zookeeper.ZooKeeperWatcher;
import org.apache.hadoop.io.MapWritable;
import org.apache.hadoop.io.Text;
import org.apache.hadoop.ipc.RemoteException;
import org.apache.hadoop.net.DNS;
import org.apache.hadoop.security.SecurityUtil;
<<<<<<< HEAD
import org.apache.zookeeper.WatchedEvent;
=======
import org.apache.zookeeper.KeeperException;
>>>>>>> 87528e5e
import org.apache.zookeeper.Watcher;

/**
 * HMaster is the "master server" for HBase. An HBase cluster has one active
 * master.  If many masters are started, all compete.  Whichever wins goes on to
 * run the cluster.  All others park themselves in their constructor until
 * master or cluster shutdown or until the active master loses its lease in
 * zookeeper.  Thereafter, all running master jostle to take over master role.
 *
 * <p>The Master can be asked shutdown the cluster. See {@link #shutdown()}.  In
 * this case it will tell all regionservers to go down and then wait on them
 * all reporting in that they are down.  This master will then shut itself down.
 *
 * <p>You can also shutdown just this master.  Call {@link #stopMaster()}.
 *
 * @see HMasterInterface
 * @see HMasterRegionInterface
 * @see Watcher
 */
public class HMaster extends Thread
implements HMasterInterface, HMasterRegionInterface, MasterServices, Server {
  private static final Log LOG = LogFactory.getLog(HMaster.class.getName());

  // MASTER is name of the webapp and the attribute name used stuffing this
  //instance into web context.
  public static final String MASTER = "master";

  // The configuration for the Master
  private final Configuration conf;
  // server for the web ui
  private InfoServer infoServer;

  // Our zk client.
  private ZooKeeperWatcher zooKeeper;
  // Manager and zk listener for master election
  private ActiveMasterManager activeMasterManager;
  // Region server tracker
  private RegionServerTracker regionServerTracker;

  // RPC server for the HMaster
  private final RpcServer rpcServer;
  // Address of the HMaster
  private final HServerAddress address;
  // file system manager for the master FS operations
  private final MasterFileSystem fileSystemManager;

  private final HConnection connection;

  // server manager to deal with region server info
  private final ServerManager serverManager;

  // manager of assignment nodes in zookeeper
  final AssignmentManager assignmentManager;
  // manager of catalog regions
  private final CatalogTracker catalogTracker;
  // Cluster status zk tracker and local setter
  private ClusterStatusTracker clusterStatusTracker;

  // True if this is the master that started the cluster.
  boolean clusterStarter;

  // This flag is for stopping this Master instance.
  private boolean stopped = false;
  // Set on abort -- usually failure of our zk session
  private volatile boolean abort = false;

  // Instance of the hbase executor service.
  ExecutorService executorService;

  private LoadBalancer balancer = new LoadBalancer();
  private Chore balancerChore;
  private volatile boolean balance = true;

  /**
   * Initializes the HMaster. The steps are as follows:
   *
   * <ol>
   * <li>Initialize HMaster RPC and address
   * <li>Connect to ZooKeeper and figure out if this is a fresh cluster start or
   *     a failed over master
   * <li>Block until becoming active master
   * <li>Initialize master components - server manager, region manager,
   *     region server queue, file system manager, etc
   * </ol>
   * @throws InterruptedException
   */
  public HMaster(final Configuration conf)
  throws IOException, KeeperException, InterruptedException {
    this.conf = conf;
<<<<<<< HEAD

    // Get my address and create an rpc server instance.  The rpc-server port
    // can be ephemeral...ensure we have the correct info
    HServerAddress a = new HServerAddress(getMyAddress(this.conf));
    this.rpcServer = HBaseRPC.getServer(this, a.getBindAddress(),
      a.getPort(), conf.getInt("hbase.regionserver.handler.count", 10),
      false, conf);
    this.address = new HServerAddress(this.rpcServer.getListenerAddress());
=======
    /*
     * 1. Determine address and initialize RPC server (but do not start).
     * The RPC server ports can be ephemeral.
     */
    HServerAddress a = new HServerAddress(getMyAddress(this.conf));
    int numHandlers = conf.getInt("hbase.regionserver.handler.count", 10);
    this.rpcServer = HBaseRPC.getServer(this,
        new Class<?>[]{HMasterInterface.class, HMasterRegionInterface.class},
        a.getBindAddress(), a.getPort(),
        numHandlers,
        0, // we dont use high priority handlers in master
        false, conf,
        0); // this is a DNC w/o high priority handlers
    this.address = new HServerAddress(rpcServer.getListenerAddress());
>>>>>>> 87528e5e

    // initialize server principal
    SecurityUtil.login(conf, "hbase.master.keytab.file",
        "hbase.master.kerberos.principal", this.address.getHostname());
    HBasePolicyProvider.init(conf);
<<<<<<< HEAD


    // Figure out if this is a fresh cluster start. This is done by checking the 
    // number of RS ephemeral nodes. RS ephemeral nodes are created only after 
    // the primary master has written the address to ZK. So this has to be done 
    // before we race to write our address to zookeeper.
    zooKeeperWrapper = ZooKeeperWrapper.createInstance(conf, HMaster.class.getName());
    isClusterStartup = (zooKeeperWrapper.scanRSDirectory().size() == 0);
    
    this.numRetries =  conf.getInt("hbase.client.retries.number", 2);
    this.threadWakeFrequency = conf.getInt(HConstants.THREAD_WAKE_FREQUENCY,
        10 * 1000);

    this.sleeper = new Sleeper(this.threadWakeFrequency, this.closed);
    this.connection = ServerConnectionManager.getConnection(conf);

    // hack! Maps DFSClient => Master for logs.  HDFS made this 
=======
    // TODO: do we need a secret manager for digest auth?  If so need to set it in RpcServer here

    // set the thread name now we have an address
    setName(MASTER + "-" + this.address);

    // Hack! Maps DFSClient => Master for logs.  HDFS made this
>>>>>>> 87528e5e
    // config param for task trackers, but we can piggyback off of it.
    if (this.conf.get("mapred.task.id") == null) {
      this.conf.set("mapred.task.id", "hb_m_" + this.address.toString() +
        "_" + System.currentTimeMillis());
    }

    /*
     * 2. Determine if this is a fresh cluster startup or failed over master.
     * This is done by checking for the existence of any ephemeral
     * RegionServer nodes in ZooKeeper.  These nodes are created by RSs on
     * their initialization but only after they find the primary master.  As
     * long as this check is done before we write our address into ZK, this
     * will work.  Note that multiple masters could find this to be true on
     * startup (none have become active master yet), which is why there is an
     * additional check if this master does not become primary on its first attempt.
     */
    this.zooKeeper =
      new ZooKeeperWatcher(conf, MASTER + "-" + getMasterAddress(), this);

    this.clusterStarter = 0 ==
      ZKUtil.getNumberOfChildren(zooKeeper, zooKeeper.rsZNode);

    /*
     * 3. Block on becoming the active master.
     * We race with other masters to write our address into ZooKeeper.  If we
     * succeed, we are the primary/active master and finish initialization.
     *
     * If we do not succeed, there is another active master and we should
     * now wait until it dies to try and become the next active master.  If we
     * do not succeed on our first attempt, this is no longer a cluster startup.
     */
    this.activeMasterManager = new ActiveMasterManager(zooKeeper, address, this);
    this.zooKeeper.registerListener(activeMasterManager);


    // If we're a backup master, stall until a primary to writes his address
    if (conf.getBoolean(HConstants.MASTER_TYPE_BACKUP,
        HConstants.DEFAULT_MASTER_TYPE_BACKUP)) {
      // This will only be a minute or so while the cluster starts up,
      // so don't worry about setting watches on the parent znode
      while (!this.activeMasterManager.isActiveMaster()) {
        try {
          LOG.debug("Waiting for master address ZNode to be written " +
            "(Also watching cluster state node)");
          Thread.sleep(conf.getInt("zookeeper.session.timeout", 60 * 1000));
        } catch (InterruptedException e) {
          // interrupted = user wants to kill us.  Don't continue
          throw new IOException("Interrupted waiting for master address");
        }
      }
    }

    // Wait here until we are the active master
    clusterStarter = activeMasterManager.blockUntilBecomingActiveMaster();

    /**
     * 4. We are active master now... go initialize components we need to run.
     */
    // TODO: Do this using Dependency Injection, using PicoContainer or Spring.
    this.fileSystemManager = new MasterFileSystem(this);
    this.connection = HConnectionManager.getConnection(conf);
    this.executorService = new ExecutorService(getServerName());

    this.serverManager = new ServerManager(this, this);

    this.catalogTracker = new CatalogTracker(this.zooKeeper, this.connection,
      this, conf.getInt("hbase.master.catalog.timeout", Integer.MAX_VALUE));
    this.catalogTracker.start();

    this.assignmentManager = new AssignmentManager(this, serverManager,
      this.catalogTracker, this.executorService);
    zooKeeper.registerListener(assignmentManager);

    this.regionServerTracker = new RegionServerTracker(zooKeeper, this,
      this.serverManager);
    regionServerTracker.start();

    // Set the cluster as up.
    this.clusterStatusTracker = new ClusterStatusTracker(getZooKeeper(), this);
    this.clusterStatusTracker.setClusterUp();
    this.clusterStatusTracker.start();

    LOG.info("Server active/primary master; " + this.address +
      "; clusterStarter=" + this.clusterStarter + ", sessionid=0x" +
      Long.toHexString(this.zooKeeper.getZooKeeper().getSessionId()));
  }

  /**
   * Main processing loop for the HMaster.
   * 1. Handle both fresh cluster start as well as failed over initialization of
   *    the HMaster.
   * 2. Start the necessary services
   * 3. Reassign the root region
   * 4. The master is no longer closed - set "closed" to false
   */
  @Override
  public void run() {
    try {
      // start up all service threads.
      startServiceThreads();
      // wait for minimum number of region servers to be up
      this.serverManager.waitForMinServers();
      // start assignment of user regions, startup or failure
      if (this.clusterStarter) {
        clusterStarterInitializations(this.fileSystemManager,
            this.serverManager, this.catalogTracker, this.assignmentManager);
      } else {
        // Process existing unassigned nodes in ZK, read all regions from META,
        // rebuild in-memory state.
        this.assignmentManager.processFailover();
      }
      // Check if we should stop every second.
      Sleeper sleeper = new Sleeper(1000, this);
      while (!this.stopped  && !this.abort) {
        sleeper.sleep();
      }
    } catch (Throwable t) {
      abort("Unhandled exception. Starting shutdown.", t);
    }

    // Wait for all the remaining region servers to report in IFF we were
    // running a cluster shutdown AND we were NOT aborting.
    if (!this.abort && this.serverManager.isClusterShutdown()) {
      this.serverManager.letRegionServersShutdown();
    }

    // Clean up and close up shop
    if (this.infoServer != null) {
      LOG.info("Stopping infoServer");
      try {
        this.infoServer.stop();
      } catch (Exception ex) {
        ex.printStackTrace();
      }
    }
    this.rpcServer.stop();
    if (this.balancerChore != null) this.balancerChore.interrupt();
    this.activeMasterManager.stop();
    this.executorService.shutdown();
    HConnectionManager.deleteConnection(this.conf, true);
    this.zooKeeper.close();
    LOG.info("HMaster main thread exiting");
  }

  /*
   * Initializations we need to do if we are cluster starter.
   * @param starter
   * @param mfs
   * @throws IOException
   */
  private static void clusterStarterInitializations(final MasterFileSystem mfs,
    final ServerManager sm, final CatalogTracker ct, final AssignmentManager am)
  throws IOException, InterruptedException, KeeperException {
      // This master is starting the cluster (its not a preexisting cluster
      // that this master is joining).
      // Initialize the filesystem, which does the following:
      //   - Creates the root hbase directory in the FS if DNE
      //   - If fresh start, create first ROOT and META regions (bootstrap)
      //   - Checks the FS to make sure the root directory is readable
      //   - Creates the archive directory for logs
      mfs.initialize();
      // Do any log splitting necessary
      // TODO: Should do this in background rather than block master startup
      // TODO: Do we want to do this before/while/after RSs check in?
      //       It seems that this method looks at active RSs but happens
      //       concurrently with when we expect them to be checking in
      mfs.splitLogAfterStartup(sm.getOnlineServers());
      // Clean out current state of unassigned
      am.cleanoutUnassigned();
      // assign the root region
      am.assignRoot();
      ct.waitForRoot();
      // assign the meta region
      am.assignMeta();
      ct.waitForMeta();
      // above check waits for general meta availability but this does not
      // guarantee that the transition has completed
      am.waitForAssignment(HRegionInfo.FIRST_META_REGIONINFO);
      am.assignAllUserRegions();
  }

  /*
   * @return This masters' address.
   * @throws UnknownHostException
   */
  private static String getMyAddress(final Configuration c)
  throws UnknownHostException {
    // Find out our address up in DNS.
    String s = DNS.getDefaultHost(c.get("hbase.master.dns.interface","default"),
      c.get("hbase.master.dns.nameserver","default"));
    s += ":" + c.get(HConstants.MASTER_PORT,
        Integer.toString(HConstants.DEFAULT_MASTER_PORT));
    return s;
  }

  /** @return HServerAddress of the master server */
  public HServerAddress getMasterAddress() {
    return this.address;
  }

  public long getProtocolVersion(String protocol, long clientVersion) {
    return HBaseRPCProtocolVersion.versionID;
  }

  /** @return InfoServer object. Maybe null.*/
  public InfoServer getInfoServer() {
    return this.infoServer;
  }

  @Override
  public Configuration getConfiguration() {
    return this.conf;
  }

  @Override
  public ServerManager getServerManager() {
    return this.serverManager;
  }

  @Override
  public ExecutorService getExecutorService() {
    return this.executorService;
  }

  @Override
  public MasterFileSystem getMasterFileSystem() {
    return this.fileSystemManager;
  }

  /**
   * Get the ZK wrapper object - needed by master_jsp.java
   * @return the zookeeper wrapper
   */
  public ZooKeeperWatcher getZooKeeperWatcher() {
    return this.zooKeeper;
  }

  /*
   * Start up all services. If any of these threads gets an unhandled exception
   * then they just die with a logged message.  This should be fine because
   * in general, we do not expect the master to get such unhandled exceptions
   *  as OOMEs; it should be lightly loaded. See what HRegionServer does if
   *  need to install an unexpected exception handler.
   */
  private void startServiceThreads() {
    try {
      // Start the executor service pools
      this.executorService.startExecutorService(ExecutorType.MASTER_OPEN_REGION,
        conf.getInt("hbase.master.executor.openregion.threads", 5));
      this.executorService.startExecutorService(ExecutorType.MASTER_CLOSE_REGION,
        conf.getInt("hbase.master.executor.closeregion.threads", 5));
      this.executorService.startExecutorService(ExecutorType.MASTER_SERVER_OPERATIONS,
        conf.getInt("hbase.master.executor.serverops.threads", 5));
      this.executorService.startExecutorService(ExecutorType.MASTER_TABLE_OPERATIONS,
        conf.getInt("hbase.master.executor.tableops.threads", 5));

      // Put up info server.
      int port = this.conf.getInt("hbase.master.info.port", 60010);
      if (port >= 0) {
        String a = this.conf.get("hbase.master.info.bindAddress", "0.0.0.0");
        this.infoServer = new InfoServer(MASTER, a, port, false);
        this.infoServer.setAttribute(MASTER, this);
        this.infoServer.start();
      }
      this.balancerChore = getAndStartBalancerChore(this);

      // Start the server last so everything else is running before we start
      // receiving requests.
      this.rpcServer.start();
      if (LOG.isDebugEnabled()) {
        LOG.debug("Started service threads");
      }
    } catch (IOException e) {
      if (e instanceof RemoteException) {
        try {
          e = RemoteExceptionHandler.decodeRemoteException((RemoteException) e);
        } catch (IOException ex) {
          LOG.warn("thread start", ex);
        }
      }
      // Something happened during startup. Shut things down.
      abort("Failed startup", e);
    }
  }

  private static Chore getAndStartBalancerChore(final HMaster master) {
    String name = master.getServerName() + "-balancerChore";
    int period = master.getConfiguration().
      getInt("hbase.master.balancer.period", 3000000);
    // Start up the load balancer chore
    Chore chore = new Chore(name, period, master) {
      @Override
      protected void chore() {
        master.balance();
      }
    };
    Threads.setDaemonThreadRunning(chore, name);
    return chore;
  }

  public MapWritable regionServerStartup(final HServerInfo serverInfo)
  throws IOException {
    // Set the ip into the passed in serverInfo.  Its ip is more than likely
    // not the ip that the master sees here.  See at end of this method where
    // we pass it back to the regionserver by setting "hbase.regionserver.address"
    // Everafter, the HSI combination 'server name' is what uniquely identifies
    // the incoming RegionServer.  No more DNS meddling of this little messing
    // belose.
    String rsAddress = HBaseServer.getRemoteAddress();
    serverInfo.setServerAddress(new HServerAddress(rsAddress,
      serverInfo.getServerAddress().getPort()));
    // Register with server manager
    this.serverManager.regionServerStartup(serverInfo);
    // Send back some config info
    MapWritable mw = createConfigurationSubset();
     mw.put(new Text("hbase.regionserver.address"), new Text(rsAddress));
    return mw;
  }

  /**
   * @return Subset of configuration to pass initializing regionservers: e.g.
   * the filesystem to use and root directory to use.
   */
  protected MapWritable createConfigurationSubset() {
    MapWritable mw = addConfig(new MapWritable(), HConstants.HBASE_DIR);
    return addConfig(mw, "fs.default.name");
  }

  private MapWritable addConfig(final MapWritable mw, final String key) {
    mw.put(new Text(key), new Text(this.conf.get(key)));
    return mw;
  }

  @Override
  public HMsg [] regionServerReport(HServerInfo serverInfo, HMsg msgs[],
    HRegionInfo[] mostLoadedRegions)
  throws IOException {
    return adornRegionServerAnswer(serverInfo,
      this.serverManager.regionServerReport(serverInfo, msgs, mostLoadedRegions));
  }

  /**
   * Override if you'd add messages to return to regionserver <code>hsi</code>
   * or to send an exception.
   * @param msgs Messages to add to
   * @return Messages to return to
   * @throws IOException exceptions that were injected for the region servers
   */
  protected HMsg [] adornRegionServerAnswer(final HServerInfo hsi,
      final HMsg [] msgs) throws IOException {
    return msgs;
  }

  public boolean isMasterRunning() {
    return !isStopped();
  }

  /**
   * Run the balancer.
   * @return True if balancer ran, false otherwise.
   */
  public boolean balance() {
    // If balance not true, don't run balancer.
    if (!this.balance) return false;
    synchronized (this.balancer) {
      // Only allow one balance run at at time.
      if (this.assignmentManager.isRegionsInTransition()) {
        LOG.debug("Not running balancer because regions in transition: " +
          this.assignmentManager.getRegionsInTransition());
        return false;
      }
      if (!this.serverManager.getDeadServers().isEmpty()) {
        LOG.debug("Not running balancer because dead regionserver processing");
      }
      Map<HServerInfo, List<HRegionInfo>> assignments =
        this.assignmentManager.getAssignments();
      // Returned Map from AM does not include mention of servers w/o assignments.
      for (Map.Entry<String, HServerInfo> e:
          this.serverManager.getOnlineServers().entrySet()) {
        HServerInfo hsi = e.getValue();
        if (!assignments.containsKey(hsi)) {
          assignments.put(hsi, new ArrayList<HRegionInfo>());
        }
      }
      List<RegionPlan> plans = this.balancer.balanceCluster(assignments);
      if (plans != null && !plans.isEmpty()) {
        for (RegionPlan plan: plans) {
          LOG.info("balance=" + plan);
          this.assignmentManager.balance(plan);
        }
      }
    }
    return true;
  }

  @Override
  public boolean balance(final boolean b) {
    boolean oldValue = this.balance;
    this.balance = b;
    LOG.info("Balance=" + b);
    return oldValue;
  }

  @Override
  public void move(final byte[] encodedRegionName, final byte[] destServerName)
  throws UnknownRegionException {
    Pair<HRegionInfo, HServerInfo> p =
      this.assignmentManager.getAssignment(encodedRegionName);
    if (p == null) throw new UnknownRegionException(Bytes.toString(encodedRegionName));
    HServerInfo dest = this.serverManager.getServerInfo(new String(destServerName));
    RegionPlan rp = new RegionPlan(p.getFirst(), p.getSecond(), dest);
    this.assignmentManager.balance(rp);
  }

  public void createTable(HTableDescriptor desc, byte [][] splitKeys)
  throws IOException {
    createTable(desc, splitKeys, false);
  }

  public void createTable(HTableDescriptor desc, byte [][] splitKeys,
      boolean sync)
  throws IOException {
    if (!isMasterRunning()) {
      throw new MasterNotRunningException();
    }
    HRegionInfo [] newRegions = null;
    if(splitKeys == null || splitKeys.length == 0) {
      newRegions = new HRegionInfo [] { new HRegionInfo(desc, null, null) };
    } else {
      int numRegions = splitKeys.length + 1;
      newRegions = new HRegionInfo[numRegions];
      byte [] startKey = null;
      byte [] endKey = null;
      for(int i=0;i<numRegions;i++) {
        endKey = (i == splitKeys.length) ? null : splitKeys[i];
        newRegions[i] = new HRegionInfo(desc, startKey, endKey);
        startKey = endKey;
      }
    }
    int timeout = conf.getInt("hbase.client.catalog.timeout", 10000);
    // Need META availability to create a table
    try {
      if(catalogTracker.waitForMeta(timeout) == null) {
        throw new NotAllMetaRegionsOnlineException();
      }
    } catch (InterruptedException e) {
      LOG.warn("Interrupted waiting for meta availability", e);
      throw new IOException(e);
    }
    createTable(newRegions, sync);
  }

  private synchronized void createTable(final HRegionInfo [] newRegions,
      boolean sync)
  throws IOException {
    String tableName = newRegions[0].getTableDesc().getNameAsString();
    if(MetaReader.tableExists(catalogTracker, tableName)) {
      throw new TableExistsException(tableName);
    }
    for(HRegionInfo newRegion : newRegions) {
      // 1. Create HRegion
      HRegion region = HRegion.createHRegion(newRegion,
          fileSystemManager.getRootDir(), conf);

      // 2. Insert into META
      MetaEditor.addRegionToMeta(catalogTracker, region.getRegionInfo());

      // 3. Close the new region to flush to disk.  Close log file too.
      region.close();
      region.getLog().closeAndDelete();

      // 4. Trigger immediate assignment of this region
      assignmentManager.assign(region.getRegionInfo());
    }

    // 5. If sync, wait for assignment of regions
    if(sync) {
      LOG.debug("Waiting for " + newRegions.length + " region(s) to be " +
          "assigned before returning");
      for(HRegionInfo regionInfo : newRegions) {
        try {
          assignmentManager.waitForAssignment(regionInfo);
        } catch (InterruptedException e) {
          LOG.info("Interrupted waiting for region to be assigned during " +
              "create table call");
          return;
        }
      }
    }
  }

  private static boolean isCatalogTable(final byte [] tableName) {
    return Bytes.equals(tableName, HConstants.ROOT_TABLE_NAME) ||
           Bytes.equals(tableName, HConstants.META_TABLE_NAME);
  }

  public void deleteTable(final byte [] tableName) throws IOException {
    new DeleteTableHandler(tableName, this, this).process();
  }

  public void addColumn(byte [] tableName, HColumnDescriptor column)
  throws IOException {
    new TableAddFamilyHandler(tableName, column, this, this).process();
  }

  public void modifyColumn(byte [] tableName, HColumnDescriptor descriptor)
  throws IOException {
    new TableModifyFamilyHandler(tableName, descriptor, this, this).process();
  }

  public void deleteColumn(final byte [] tableName, final byte [] c)
  throws IOException {
    new TableDeleteFamilyHandler(tableName, c, this, this).process();
  }

  public void enableTable(final byte [] tableName) throws IOException {
    new EnableTableHandler(this, tableName, catalogTracker, assignmentManager)
      .process();
  }

  public void disableTable(final byte [] tableName) throws IOException {
    new DisableTableHandler(this, tableName, catalogTracker, assignmentManager)
      .process();
  }

  /**
   * Return the region and current deployment for the region containing
   * the given row. If the region cannot be found, returns null. If it
   * is found, but not currently deployed, the second element of the pair
   * may be null.
   */
  Pair<HRegionInfo,HServerAddress> getTableRegionForRow(
      final byte [] tableName, final byte [] rowKey)
  throws IOException {
    final AtomicReference<Pair<HRegionInfo, HServerAddress>> result =
      new AtomicReference<Pair<HRegionInfo, HServerAddress>>(null);

    MetaScannerVisitor visitor =
      new MetaScannerVisitor() {
        @Override
        public boolean processRow(Result data) throws IOException {
          if (data == null || data.size() <= 0) {
            return true;
          }
          Pair<HRegionInfo, HServerAddress> pair =
            MetaReader.metaRowToRegionPair(data);
          if (pair == null) {
            return false;
          }
          if (!Bytes.equals(pair.getFirst().getTableDesc().getName(),
                tableName)) {
            return false;
          }
          result.set(pair);
          return true;
        }
    };

    MetaScanner.metaScan(conf, visitor, tableName, rowKey, 1);
    return result.get();
  }

  @Override
  public void modifyTable(final byte[] tableName, HTableDescriptor htd)
  throws IOException {
    this.executorService.submit(new ModifyTableHandler(tableName, htd, this, this));
  }

  @Override
  public void checkTableModifiable(final byte [] tableName)
  throws IOException {
    String tableNameStr = Bytes.toString(tableName);
    if (isCatalogTable(tableName)) {
      throw new IOException("Can't modify catalog tables");
    }
    if (!MetaReader.tableExists(getCatalogTracker(), tableNameStr)) {
      throw new TableNotFoundException(tableNameStr);
    }
    if (!getAssignmentManager().isTableDisabled(Bytes.toString(tableName))) {
      throw new TableNotDisabledException(tableName);
    }
  }

  /**
   * @return cluster status
   */
  public ClusterStatus getClusterStatus() {
    ClusterStatus status = new ClusterStatus();
    status.setHBaseVersion(VersionInfo.getVersion());
    status.setServerInfo(serverManager.getOnlineServers().values());
    status.setDeadServers(serverManager.getDeadServers());
    status.setRegionsInTransition(assignmentManager.getRegionsInTransition());
    return status;
  }

  @Override
  public void abort(final String msg, final Throwable t) {
    if (t != null) LOG.fatal(msg, t);
    else LOG.fatal(msg);
    this.abort = true;
  }

  @Override
  public ZooKeeperWatcher getZooKeeper() {
    return zooKeeper;
  }

  @Override
  public String getServerName() {
    return address.toString();
  }

  @Override
  public CatalogTracker getCatalogTracker() {
    return catalogTracker;
  }

  @Override
  public AssignmentManager getAssignmentManager() {
    return this.assignmentManager;
  }

  @Override
  public void shutdown() {
    this.serverManager.shutdownCluster();
    try {
      this.clusterStatusTracker.setClusterDown();
    } catch (KeeperException e) {
      LOG.error("ZooKeeper exception trying to set cluster as down in ZK", e);
    }
  }

  @Override
  public void stopMaster() {
    stop("Stopped by " + Thread.currentThread().getName());
  }

  @Override
  public void stop(final String why) {
    LOG.info(why);
    this.stopped = true;
  }

  @Override
  public boolean isStopped() {
    return this.stopped;
  }

  public void assignRegion(HRegionInfo hri) {
    assignmentManager.assign(hri);
  }

  /**
   * Utility for constructing an instance of the passed HMaster class.
   * @param masterClass
   * @param conf
   * @return HMaster instance.
   */
  public static HMaster constructMaster(Class<? extends HMaster> masterClass,
      final Configuration conf)  {
    try {
      Constructor<? extends HMaster> c =
        masterClass.getConstructor(Configuration.class);
      return c.newInstance(conf);
    } catch (InvocationTargetException ite) {
      Throwable target = ite.getTargetException() != null?
        ite.getTargetException(): ite;
      if (target.getCause() != null) target = target.getCause();
      throw new RuntimeException("Failed construction of Master: " +
        masterClass.toString(), target);
    } catch (Exception e) {
      throw new RuntimeException("Failed construction of Master: " +
        masterClass.toString() + ((e.getCause() != null)?
          e.getCause().getMessage(): ""), e);
    }
  }


  /**
   * @see org.apache.hadoop.hbase.master.HMasterCommandLine
   */
  public static void main(String [] args) throws Exception {
    new HMasterCommandLine(HMaster.class).doMain(args);
  }
}<|MERGE_RESOLUTION|>--- conflicted
+++ resolved
@@ -73,11 +73,6 @@
 import org.apache.hadoop.hbase.master.handler.TableDeleteFamilyHandler;
 import org.apache.hadoop.hbase.master.handler.TableModifyFamilyHandler;
 import org.apache.hadoop.hbase.regionserver.HRegion;
-<<<<<<< HEAD
-import org.apache.hadoop.hbase.regionserver.HRegionServer;
-import org.apache.hadoop.hbase.regionserver.wal.HLog;
-=======
->>>>>>> 87528e5e
 import org.apache.hadoop.hbase.security.HBasePolicyProvider;
 import org.apache.hadoop.hbase.util.Bytes;
 import org.apache.hadoop.hbase.util.InfoServer;
@@ -94,11 +89,7 @@
 import org.apache.hadoop.ipc.RemoteException;
 import org.apache.hadoop.net.DNS;
 import org.apache.hadoop.security.SecurityUtil;
-<<<<<<< HEAD
-import org.apache.zookeeper.WatchedEvent;
-=======
 import org.apache.zookeeper.KeeperException;
->>>>>>> 87528e5e
 import org.apache.zookeeper.Watcher;
 
 /**
@@ -188,16 +179,6 @@
   public HMaster(final Configuration conf)
   throws IOException, KeeperException, InterruptedException {
     this.conf = conf;
-<<<<<<< HEAD
-
-    // Get my address and create an rpc server instance.  The rpc-server port
-    // can be ephemeral...ensure we have the correct info
-    HServerAddress a = new HServerAddress(getMyAddress(this.conf));
-    this.rpcServer = HBaseRPC.getServer(this, a.getBindAddress(),
-      a.getPort(), conf.getInt("hbase.regionserver.handler.count", 10),
-      false, conf);
-    this.address = new HServerAddress(this.rpcServer.getListenerAddress());
-=======
     /*
      * 1. Determine address and initialize RPC server (but do not start).
      * The RPC server ports can be ephemeral.
@@ -212,38 +193,17 @@
         false, conf,
         0); // this is a DNC w/o high priority handlers
     this.address = new HServerAddress(rpcServer.getListenerAddress());
->>>>>>> 87528e5e
 
     // initialize server principal
     SecurityUtil.login(conf, "hbase.master.keytab.file",
         "hbase.master.kerberos.principal", this.address.getHostname());
     HBasePolicyProvider.init(conf);
-<<<<<<< HEAD
-
-
-    // Figure out if this is a fresh cluster start. This is done by checking the 
-    // number of RS ephemeral nodes. RS ephemeral nodes are created only after 
-    // the primary master has written the address to ZK. So this has to be done 
-    // before we race to write our address to zookeeper.
-    zooKeeperWrapper = ZooKeeperWrapper.createInstance(conf, HMaster.class.getName());
-    isClusterStartup = (zooKeeperWrapper.scanRSDirectory().size() == 0);
-    
-    this.numRetries =  conf.getInt("hbase.client.retries.number", 2);
-    this.threadWakeFrequency = conf.getInt(HConstants.THREAD_WAKE_FREQUENCY,
-        10 * 1000);
-
-    this.sleeper = new Sleeper(this.threadWakeFrequency, this.closed);
-    this.connection = ServerConnectionManager.getConnection(conf);
-
-    // hack! Maps DFSClient => Master for logs.  HDFS made this 
-=======
     // TODO: do we need a secret manager for digest auth?  If so need to set it in RpcServer here
 
     // set the thread name now we have an address
     setName(MASTER + "-" + this.address);
 
     // Hack! Maps DFSClient => Master for logs.  HDFS made this
->>>>>>> 87528e5e
     // config param for task trackers, but we can piggyback off of it.
     if (this.conf.get("mapred.task.id") == null) {
       this.conf.set("mapred.task.id", "hb_m_" + this.address.toString() +
