--- conflicted
+++ resolved
@@ -366,19 +366,6 @@
     if (n == null) {
       return Compression.Algorithm.NONE;
     }
-<<<<<<< HEAD
-    return Compression.Algorithm.valueOf(n.toUpperCase());
-  }
-
-  /** @return compression type being used for the column family for major 
-      compression */
-  public Compression.Algorithm getCompactionCompression() {
-    String n = getValue(COMPRESSION_COMPACT);
-    if (n == null) {
-      return getCompression();
-    }
-=======
->>>>>>> 87528e5e
     return Compression.Algorithm.valueOf(n.toUpperCase());
   }
 
@@ -470,10 +457,7 @@
     switch (type) {
       case LZO: compressionType = "LZO"; break;
       case GZ: compressionType = "GZ"; break;
-<<<<<<< HEAD
       case LZMA: compressionType = "LZMA"; break;
-=======
->>>>>>> 87528e5e
       default: compressionType = "NONE"; break;
     }
     setValue(COMPRESSION_COMPACT, compressionType);
