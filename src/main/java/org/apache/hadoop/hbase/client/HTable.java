--- conflicted
+++ resolved
@@ -1386,11 +1386,7 @@
       throws IOException, Throwable {
 
     // get regions covered by the row range
-<<<<<<< HEAD
-    List<byte[]> keys = getRowKeysInRange(range);
-=======
     List<byte[]> keys = getStartKeysInRange(range);
->>>>>>> bf6335ef
     List<Get> rows = Lists.transform(keys,
         new Function<byte[],Get>() {
           public Get apply(byte[] row) {
@@ -1400,11 +1396,7 @@
     connection.processExecs(protocol, rows, tableName, pool, callable, callback);
   }
 
-<<<<<<< HEAD
-  private List<byte[]> getRowKeysInRange(RowRange range) throws IOException {
-=======
   private List<byte[]> getStartKeysInRange(RowRange range) throws IOException {
->>>>>>> bf6335ef
     Pair<byte[][],byte[][]> startEndKeys = getStartEndKeys();
     byte[][] startKeys = startEndKeys.getFirst();
     byte[][] endKeys = startEndKeys.getSecond();
