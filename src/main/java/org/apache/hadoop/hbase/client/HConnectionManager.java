--- conflicted
+++ resolved
@@ -1199,16 +1199,9 @@
               // For each region
               for (Entry<byte[], List<Pair<Integer,R>>> e : resp.getResults().entrySet()) {
                 byte[] regionName = e.getKey();
-<<<<<<< HEAD
                 List<Pair<Integer, R>> regionResults = e.getValue();
-                for (int i = 0; i < regionResults.size(); i++) {
-                  Pair<Integer, R> regionResult = regionResults.get(i);
-                  if (regionResult.getSecond() == null) {
-=======
-                List<Pair<Integer, Result>> regionResults = e.getValue();
-                for (Pair<Integer, Result> regionResult : regionResults) {
+                for (Pair<Integer, R> regionResult : regionResults) {
                   if (regionResult == null) {
->>>>>>> 4b2f60ca
                     // failed
                     LOG.debug("Failures for region: " + Bytes.toStringBinary(regionName) + ", removing from cache");
                   } else {
