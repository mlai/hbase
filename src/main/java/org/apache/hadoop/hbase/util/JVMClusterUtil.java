--- conflicted
+++ resolved
@@ -86,14 +86,11 @@
     HRegionServer server;
     try {
       server = hrsc.getConstructor(Configuration.class).newInstance(c);
-<<<<<<< HEAD
-=======
     } catch (InvocationTargetException ite) {
       Throwable target = ite.getTargetException();
       throw new RuntimeException("Failed construction of RegionServer: " +
         hrsc.toString() + ((target.getCause() != null)?
           target.getCause().getMessage(): ""), target);
->>>>>>> 87528e5e
     } catch (Exception e) {
       IOException ioe = new IOException();
       ioe.initCause(e);
