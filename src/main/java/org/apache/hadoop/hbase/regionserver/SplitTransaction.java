/**
 * Copyright 2010 The Apache Software Foundation
 *
 * Licensed to the Apache Software Foundation (ASF) under one
 * or more contributor license agreements.  See the NOTICE file
 * distributed with this work for additional information
 * regarding copyright ownership.  The ASF licenses this file
 * to you under the Apache License, Version 2.0 (the
 * "License"); you may not use this file except in compliance
 * with the License.  You may obtain a copy of the License at
 *
 *     http://www.apache.org/licenses/LICENSE-2.0
 *
 * Unless required by applicable law or agreed to in writing, software
 * distributed under the License is distributed on an "AS IS" BASIS,
 * WITHOUT WARRANTIES OR CONDITIONS OF ANY KIND, either express or implied.
 * See the License for the specific language governing permissions and
 * limitations under the License.
 */
package org.apache.hadoop.hbase.regionserver;

import java.io.IOException;
import java.util.ArrayList;
import java.util.List;
import java.util.ListIterator;

import org.apache.commons.logging.Log;
import org.apache.commons.logging.LogFactory;
import org.apache.hadoop.conf.Configuration;
import org.apache.hadoop.fs.FileStatus;
import org.apache.hadoop.fs.FileSystem;
import org.apache.hadoop.fs.Path;
import org.apache.hadoop.hbase.HRegionInfo;
import org.apache.hadoop.hbase.Server;
import org.apache.hadoop.hbase.catalog.MetaEditor;
import org.apache.hadoop.hbase.io.Reference.Range;
import org.apache.hadoop.hbase.util.Bytes;
import org.apache.hadoop.hbase.util.EnvironmentEdgeManager;
import org.apache.hadoop.hbase.util.FSUtils;
import org.apache.hadoop.hbase.util.PairOfSameType;
import org.apache.hadoop.util.Progressable;
import org.apache.zookeeper.KeeperException;

/**
 * Executes region split as a "transaction".  Call {@link #prepare()} to setup
 * the transaction, {@link #execute(OnlineRegions)} to run the transaction and
 * {@link #rollback(OnlineRegions)} to cleanup if execute fails.
 *
 * <p>Here is an example of how you would use this class:
 * <pre>
 *  SplitTransaction st = new SplitTransaction(this.conf, parent, midKey)
 *  if (!st.prepare()) return;
 *  try {
 *    st.execute(myOnlineRegions);
 *  } catch (IOException ioe) {
 *    try {
 *      st.rollback(myOnlineRegions);
 *      return;
 *    } catch (RuntimeException e) {
 *      myAbortable.abort("Failed split, abort");
 *    }
 *  }
 * </Pre>
 * <p>This class is not thread safe.  Caller needs ensure split is run by
 * one thread only.
 */
public class SplitTransaction {
  private static final Log LOG = LogFactory.getLog(SplitTransaction.class);
  private static final String SPLITDIR = "splits";

  /*
   * Region to split
   */
  private final HRegion parent;
  private HRegionInfo hri_a;
  private HRegionInfo hri_b;
  private Path splitdir;

  /*
   * Row to split around
   */
  private final byte [] splitrow;

  /**
   * Types to add to the transaction journal
   */
  enum JournalEntry {
    /**
     * We created the temporary split data directory.
     */
    CREATE_SPLIT_DIR,
    /**
     * Closed the parent region.
     */
    CLOSED_PARENT_REGION,
    /**
     * The parent has been taken out of the server's online regions list.
     */
    OFFLINED_PARENT,
    /**
     * Started in on creation of the first daughter region.
     */
    STARTED_REGION_A_CREATION,
    /**
     * Started in on the creation of the second daughter region.
     */
    STARTED_REGION_B_CREATION
  }

  /*
   * Journal of how far the split transaction has progressed.
   */
  private final List<JournalEntry> journal = new ArrayList<JournalEntry>();

  /**
   * Constructor
   * @param services So we can online new servces.  If null, we'll skip onlining
   * (Useful testing).
   * @param c Configuration to use running split
   * @param r Region to split
   * @param splitrow Row to split around
   */
  public SplitTransaction(final HRegion r, final byte [] splitrow) {
    this.parent = r;
    this.splitrow = splitrow;
    this.splitdir = getSplitDir(this.parent);
  }

  /**
   * Does checks on split inputs.
   * @return <code>true</code> if the region is splittable else
   * <code>false</code> if it is not (e.g. its already closed, etc.).
   */
  public boolean prepare() {
    if (this.parent.isClosed() || this.parent.isClosing()) return false;
    HRegionInfo hri = this.parent.getRegionInfo();
    // Check splitrow.
    byte [] startKey = hri.getStartKey();
    byte [] endKey = hri.getEndKey();
    if (Bytes.equals(startKey, splitrow) ||
        !this.parent.getRegionInfo().containsRow(splitrow)) {
      LOG.info("Split row is not inside region key range or is equal to " +
          "startkey: " + Bytes.toString(this.splitrow));
      return false;
    }
    long rid = getDaughterRegionIdTimestamp(hri);
    this.hri_a = new HRegionInfo(hri.getTableDesc(), startKey, this.splitrow,
      false, rid);
    this.hri_b = new HRegionInfo(hri.getTableDesc(), this.splitrow, endKey,
      false, rid);
    return true;
  }

  /**
   * Calculate daughter regionid to use.
   * @param hri Parent {@link HRegionInfo}
   * @return Daughter region id (timestamp) to use.
   */
  private static long getDaughterRegionIdTimestamp(final HRegionInfo hri) {
    long rid = EnvironmentEdgeManager.currentTimeMillis();
    // Regionid is timestamp.  Can't be less than that of parent else will insert
    // at wrong location in .META. (See HBASE-710).
    if (rid < hri.getRegionId()) {
      LOG.warn("Clock skew; parent regions id is " + hri.getRegionId() +
        " but current time here is " + rid);
      rid = hri.getRegionId() + 1;
    }
    return rid;
  }

  /**
   * Run the transaction.
   * @param server Hosting server instance.
   * @param services Used to online/offline regions.
   * @throws IOException If thrown, transaction failed. Call {@link #rollback(OnlineRegions)}
   * @return Regions created
   * @see #rollback(OnlineRegions)
   */
  public PairOfSameType<HRegion> execute(final Server server,
      final RegionServerServices services)
  throws IOException {
    LOG.info("Starting split of region " + this.parent);
<<<<<<< HEAD
    assert !this.parent.lock.writeLock().isHeldByCurrentThread() : "Unsafe to hold write lock while performing RPCs";
=======
    if (!this.parent.lock.writeLock().isHeldByCurrentThread()) {
      throw new SplitAndCloseWriteLockNotHeld();
    }
    
    // Coprocessor callback
    if (this.parent.getCoprocessorHost() != null) {
      this.parent.getCoprocessorHost().preSplit();
    }
>>>>>>> 9dfd8904

    // If true, no cluster to write meta edits into.
    boolean testing =
      server.getConfiguration().getBoolean("hbase.testing.nocluster", false);

    createSplitDir(this.parent.getFilesystem(), this.splitdir);
    this.journal.add(JournalEntry.CREATE_SPLIT_DIR);

    List<StoreFile> hstoreFilesToSplit = this.parent.close(false);
    this.journal.add(JournalEntry.CLOSED_PARENT_REGION);

    if (!testing) {
      services.removeFromOnlineRegions(this.parent.getRegionInfo().getEncodedName());
    }
    this.journal.add(JournalEntry.OFFLINED_PARENT);

    splitStoreFiles(this.splitdir, hstoreFilesToSplit);
    // splitStoreFiles creates daughter region dirs under the parent splits dir
    // Nothing to unroll here if failure -- clean up of CREATE_SPLIT_DIR will
    // clean this up.

    // Log to the journal that we are creating region A, the first daughter
    // region.  We could fail halfway through.  If we do, we could have left
    // stuff in fs that needs cleanup -- a storefile or two.  Thats why we
    // add entry to journal BEFORE rather than AFTER the change.
    this.journal.add(JournalEntry.STARTED_REGION_A_CREATION);
    HRegion a = createDaughterRegion(this.hri_a, this.parent.flushRequester);

    // Ditto
    this.journal.add(JournalEntry.STARTED_REGION_B_CREATION);
    HRegion b = createDaughterRegion(this.hri_b, this.parent.flushRequester);

    // Edit parent in meta
    if (!testing) {
      MetaEditor.offlineParentInMeta(server.getCatalogTracker(),
        this.parent.getRegionInfo(), a.getRegionInfo(), b.getRegionInfo());
    }

    // The is the point of no return.  We are committed to the split now.  We
    // have still the daughter regions to open but meta has been changed.
    // If we fail from here on out, we can not rollback so, we'll just abort.
    // The meta has been changed though so there will need to be a fixup run
    // during processing of the crashed server by master (TODO: Verify this in place).

    // TODO: Could we be smarter about the sequence in which we do these steps?

    if (!testing) {
      // Open daughters in parallel.
      DaughterOpener aOpener = new DaughterOpener(server, services, a);
      DaughterOpener bOpener = new DaughterOpener(server, services, b);
      aOpener.start();
      bOpener.start();
      try {
        aOpener.join();
        bOpener.join();
      } catch (InterruptedException e) {
        server.abort("Exception running daughter opens", e);
      }
    }

<<<<<<< HEAD
=======
    // Unlock if successful split.
    this.parent.lock.writeLock().unlock();

    // Coprocessor callback
    if (this.parent.getCoprocessorHost() != null) {
      this.parent.getCoprocessorHost().postSplit(a,b);
    }

>>>>>>> 9dfd8904
    // Leaving here, the splitdir with its dross will be in place but since the
    // split was successful, just leave it; it'll be cleaned when parent is
    // deleted and cleaned up.
    return new PairOfSameType<HRegion>(a, b);
  }

  class DaughterOpener extends Thread {
    private final RegionServerServices services;
    private final Server server;
    private final HRegion r;

    DaughterOpener(final Server s, final RegionServerServices services,
        final HRegion r) {
      super(s.getServerName() + "-daughterOpener=" + r.getRegionInfo().getEncodedName());
      setDaemon(true);
      this.services = services;
      this.server = s;
      this.r = r;
    }

    @Override
    public void run() {
      try {
        openDaughterRegion(this.server, this.services, r);
      } catch (Throwable t) {
        this.server.abort("Failed open of daughter " +
          this.r.getRegionInfo().getRegionNameAsString(), t);
      }
    }
  }

  /**
   * Open daughter regions, add them to online list and update meta.
   * @param server
   * @param services
   * @param daughter
   * @throws IOException
   * @throws KeeperException
   */
  void openDaughterRegion(final Server server,
      final RegionServerServices services, final HRegion daughter)
  throws IOException, KeeperException {
    HRegionInfo hri = daughter.getRegionInfo();
    LoggingProgressable reporter =
      new LoggingProgressable(hri, server.getConfiguration());
    HRegion r = daughter.openHRegion(reporter);
    services.postOpenDeployTasks(r, server.getCatalogTracker(), true);
  }

  static class LoggingProgressable implements Progressable {
    private final HRegionInfo hri;
    private long lastLog = -1;
    private final long interval;

    LoggingProgressable(final HRegionInfo hri, final Configuration c) {
      this.hri = hri;
      this.interval = c.getLong("hbase.regionserver.split.daughter.open.log.interval",
        10000);
    }

    @Override
    public void progress() {
      long now = System.currentTimeMillis();
      if (now - lastLog > this.interval) {
        LOG.info("Opening " + this.hri.getRegionNameAsString());
        this.lastLog = now;
      }
    }
  }

  private static Path getSplitDir(final HRegion r) {
    return new Path(r.getRegionDir(), SPLITDIR);
  }

  /**
   * @param fs Filesystem to use
   * @param splitdir Directory to store temporary split data in
   * @throws IOException If <code>splitdir</code> already exists or we fail
   * to create it.
   * @see #cleanupSplitDir(FileSystem, Path)
   */
  private static void createSplitDir(final FileSystem fs, final Path splitdir)
  throws IOException {
    if (fs.exists(splitdir)) throw new IOException("Splitdir already exits? " + splitdir);
    if (!fs.mkdirs(splitdir)) throw new IOException("Failed create of " + splitdir);
  }

  private static void cleanupSplitDir(final FileSystem fs, final Path splitdir)
  throws IOException {
    // Splitdir may have been cleaned up by reopen of the parent dir.
    deleteDir(fs, splitdir, false);
  }

  /**
   * @param fs Filesystem to use
   * @param dir Directory to delete
   * @param mustPreExist If true, we'll throw exception if <code>dir</code>
   * does not preexist, else we'll just pass.
   * @throws IOException Thrown if we fail to delete passed <code>dir</code>
   */
  private static void deleteDir(final FileSystem fs, final Path dir,
      final boolean mustPreExist)
  throws IOException {
    if (!fs.exists(dir)) {
      if (mustPreExist) throw new IOException(dir.toString() + " does not exist!");
    } else if (!fs.delete(dir, true)) {
      throw new IOException("Failed delete of " + dir);
    }
  }

  private void splitStoreFiles(final Path splitdir,
    final List<StoreFile> hstoreFilesToSplit)
  throws IOException {
    if (hstoreFilesToSplit == null) {
      // Could be null because close didn't succeed -- for now consider it fatal
      throw new IOException("Close returned empty list of StoreFiles");
    }

     // Split each store file.
     for (StoreFile sf: hstoreFilesToSplit) {
       splitStoreFile(sf, splitdir);
     }
  }

  private void splitStoreFile(final StoreFile sf, final Path splitdir)
  throws IOException {
    FileSystem fs = this.parent.getFilesystem();
    byte [] family = sf.getFamily();
    String encoded = this.hri_a.getEncodedName();
    Path storedir = Store.getStoreHomedir(splitdir, encoded, family);
    StoreFile.split(fs, storedir, sf, this.splitrow, Range.bottom);
    encoded = this.hri_b.getEncodedName();
    storedir = Store.getStoreHomedir(splitdir, encoded, family);
    StoreFile.split(fs, storedir, sf, this.splitrow, Range.top);
  }

  /**
   * @param hri Spec. for daughter region to open.
   * @param flusher Flusher this region should use.
   * @return Created daughter HRegion.
   * @throws IOException
   * @see #cleanupDaughterRegion(FileSystem, Path, HRegionInfo)
   */
  HRegion createDaughterRegion(final HRegionInfo hri,
      final FlushRequester flusher)
  throws IOException {
    // Package private so unit tests have access.
    FileSystem fs = this.parent.getFilesystem();
    Path regionDir = getSplitDirForDaughter(this.parent.getFilesystem(),
      this.splitdir, hri);
    HRegion r = HRegion.newHRegion(this.parent.getTableDir(),
      this.parent.getLog(), fs, this.parent.getConf(),
      hri, flusher);
    HRegion.moveInitialFilesIntoPlace(fs, regionDir, r.getRegionDir());
    return r;
  }

  private static void cleanupDaughterRegion(final FileSystem fs,
    final Path tabledir, final String encodedName)
  throws IOException {
    Path regiondir = HRegion.getRegionDir(tabledir, encodedName);
    // Dir may not preexist.
    deleteDir(fs, regiondir, false);
  }

  /*
   * Get the daughter directories in the splits dir.  The splits dir is under
   * the parent regions' directory.
   * @param fs
   * @param splitdir
   * @param hri
   * @return Path to daughter split dir.
   * @throws IOException
   */
  private static Path getSplitDirForDaughter(final FileSystem fs,
      final Path splitdir, final HRegionInfo hri)
  throws IOException {
    return new Path(splitdir, hri.getEncodedName());
  }

  /**
   * @param or Object that can online/offline parent region.  Can be passed null
   * by unit tests.
   * @return The region we were splitting
   * @throws IOException If thrown, rollback failed.  Take drastic action.
   */
  public void rollback(final OnlineRegions or) throws IOException {
    FileSystem fs = this.parent.getFilesystem();
    ListIterator<JournalEntry> iterator =
      this.journal.listIterator(this.journal.size());
    while (iterator.hasPrevious()) {
      JournalEntry je = iterator.previous();
      switch(je) {
      case CREATE_SPLIT_DIR:
        cleanupSplitDir(fs, this.splitdir);
        break;

      case CLOSED_PARENT_REGION:
        // So, this returns a seqid but if we just closed and then reopened, we
        // should be ok. On close, we flushed using sequenceid obtained from
        // hosting regionserver so no need to propagate the sequenceid returned
        // out of initialize below up into regionserver as we normally do.
        // TODO: Verify.
        this.parent.initialize();
        break;

      case STARTED_REGION_A_CREATION:
        cleanupDaughterRegion(fs, this.parent.getTableDir(),
          this.hri_a.getEncodedName());
        break;

      case STARTED_REGION_B_CREATION:
        cleanupDaughterRegion(fs, this.parent.getTableDir(),
          this.hri_b.getEncodedName());
        break;

      case OFFLINED_PARENT:
        if (or != null) or.addToOnlineRegions(this.parent);
        break;

      default:
        throw new RuntimeException("Unhandled journal entry: " + je);
      }
    }
  }

  HRegionInfo getFirstDaughter() {
    return hri_a;
  }

  HRegionInfo getSecondDaughter() {
    return hri_b;
  }

  // For unit testing.
  Path getSplitDir() {
    return this.splitdir;
  }

  /**
   * Clean up any split detritus that may have been left around from previous
   * split attempts.
   * Call this method on initial region deploy.  Cleans up any mess
   * left by previous deploys of passed <code>r</code> region.
   * @param r
   * @throws IOException 
   */
  static void cleanupAnySplitDetritus(final HRegion r) throws IOException {
    Path splitdir = getSplitDir(r);
    FileSystem fs = r.getFilesystem();
    if (!fs.exists(splitdir)) return;
    // Look at the splitdir.  It could have the encoded names of the daughter
    // regions we tried to make.  See if the daughter regions actually got made
    // out under the tabledir.  If here under splitdir still, then the split did
    // not complete.  Try and do cleanup.  This code WILL NOT catch the case
    // where we successfully created daughter a but regionserver crashed during
    // the creation of region b.  In this case, there'll be an orphan daughter
    // dir in the filesystem.  TOOD: Fix.
    FileStatus [] daughters = fs.listStatus(splitdir, new FSUtils.DirFilter(fs));
    for (int i = 0; i < daughters.length; i++) {
      cleanupDaughterRegion(fs, r.getTableDir(),
        daughters[i].getPath().getName());
    }
    cleanupSplitDir(r.getFilesystem(), splitdir);
    LOG.info("Cleaned up old failed split transaction detritus: " + splitdir);
  }
}<|MERGE_RESOLUTION|>--- conflicted
+++ resolved
@@ -180,18 +180,12 @@
       final RegionServerServices services)
   throws IOException {
     LOG.info("Starting split of region " + this.parent);
-<<<<<<< HEAD
     assert !this.parent.lock.writeLock().isHeldByCurrentThread() : "Unsafe to hold write lock while performing RPCs";
-=======
-    if (!this.parent.lock.writeLock().isHeldByCurrentThread()) {
-      throw new SplitAndCloseWriteLockNotHeld();
-    }
     
     // Coprocessor callback
     if (this.parent.getCoprocessorHost() != null) {
       this.parent.getCoprocessorHost().preSplit();
     }
->>>>>>> 9dfd8904
 
     // If true, no cluster to write meta edits into.
     boolean testing =
@@ -252,17 +246,11 @@
       }
     }
 
-<<<<<<< HEAD
-=======
-    // Unlock if successful split.
-    this.parent.lock.writeLock().unlock();
-
     // Coprocessor callback
     if (this.parent.getCoprocessorHost() != null) {
       this.parent.getCoprocessorHost().postSplit(a,b);
     }
 
->>>>>>> 9dfd8904
     // Leaving here, the splitdir with its dross will be in place but since the
     // split was successful, just leave it; it'll be cleaned when parent is
     // deleted and cleaned up.
