/**
 * Copyright 2010 The Apache Software Foundation
 *
 * Licensed to the Apache Software Foundation (ASF) under one
 * or more contributor license agreements.  See the NOTICE file
 * distributed with this work for additional information
 * regarding copyright ownership.  The ASF licenses this file
 * to you under the Apache License, Version 2.0 (the
 * "License"); you may not use this file except in compliance
 * with the License.  You may obtain a copy of the License at
 *
 *     http://www.apache.org/licenses/LICENSE-2.0
 *
 * Unless required by applicable law or agreed to in writing, software
 * distributed under the License is distributed on an "AS IS" BASIS,
 * WITHOUT WARRANTIES OR CONDITIONS OF ANY KIND, either express or implied.
 * See the License for the specific language governing permissions and
 * limitations under the License.
 */
package org.apache.hadoop.hbase.regionserver;

import java.io.IOException;
import java.util.ArrayList;
import java.util.List;
import java.util.ListIterator;

import org.apache.commons.logging.Log;
import org.apache.commons.logging.LogFactory;
import org.apache.hadoop.conf.Configuration;
import org.apache.hadoop.fs.FileStatus;
import org.apache.hadoop.fs.FileSystem;
import org.apache.hadoop.fs.Path;
import org.apache.hadoop.hbase.HRegionInfo;
import org.apache.hadoop.hbase.Server;
import org.apache.hadoop.hbase.catalog.MetaEditor;
import org.apache.hadoop.hbase.io.Reference.Range;
import org.apache.hadoop.hbase.util.Bytes;
import org.apache.hadoop.hbase.util.EnvironmentEdgeManager;
import org.apache.hadoop.hbase.util.FSUtils;
import org.apache.hadoop.hbase.util.PairOfSameType;
import org.apache.hadoop.util.Progressable;
import org.apache.zookeeper.KeeperException;

/**
 * Executes region split as a "transaction".  Call {@link #prepare()} to setup
 * the transaction, {@link #execute(OnlineRegions)} to run the transaction and
 * {@link #rollback(OnlineRegions)} to cleanup if execute fails.
 *
 * <p>Here is an example of how you would use this class:
 * <pre>
 *  SplitTransaction st = new SplitTransaction(this.conf, parent, midKey)
 *  if (!st.prepare()) return;
 *  try {
 *    st.execute(myOnlineRegions);
 *  } catch (IOException ioe) {
 *    try {
 *      st.rollback(myOnlineRegions);
 *      return;
 *    } catch (RuntimeException e) {
 *      myAbortable.abort("Failed split, abort");
 *    }
 *  }
 * </Pre>
 * <p>This class is not thread safe.  Caller needs ensure split is run by
 * one thread only.
 */
public class SplitTransaction {
  private static final Log LOG = LogFactory.getLog(SplitTransaction.class);
  private static final String SPLITDIR = "splits";

  /*
   * Region to split
   */
  private final HRegion parent;
  private HRegionInfo hri_a;
  private HRegionInfo hri_b;
  private Path splitdir;

  /*
   * Row to split around
   */
  private final byte [] splitrow;

  /**
   * Types to add to the transaction journal
   */
  enum JournalEntry {
    /**
     * We created the temporary split data directory.
     */
    CREATE_SPLIT_DIR,
    /**
     * Closed the parent region.
     */
    CLOSED_PARENT_REGION,
    /**
     * The parent has been taken out of the server's online regions list.
     */
    OFFLINED_PARENT,
    /**
     * Started in on creation of the first daughter region.
     */
    STARTED_REGION_A_CREATION,
    /**
     * Started in on the creation of the second daughter region.
     */
    STARTED_REGION_B_CREATION
  }

  /*
   * Journal of how far the split transaction has progressed.
   */
  private final List<JournalEntry> journal = new ArrayList<JournalEntry>();

  /**
   * Constructor
   * @param services So we can online new servces.  If null, we'll skip onlining
   * (Useful testing).
   * @param c Configuration to use running split
   * @param r Region to split
   * @param splitrow Row to split around
   */
  public SplitTransaction(final HRegion r, final byte [] splitrow) {
    this.parent = r;
    this.splitrow = splitrow;
    this.splitdir = getSplitDir(this.parent);
  }

  /**
   * Does checks on split inputs.
   * @return <code>true</code> if the region is splittable else
   * <code>false</code> if it is not (e.g. its already closed, etc.).
   */
  public boolean prepare() {
    if (this.parent.isClosed() || this.parent.isClosing()) return false;
    HRegionInfo hri = this.parent.getRegionInfo();
    // Check splitrow.
    byte [] startKey = hri.getStartKey();
    byte [] endKey = hri.getEndKey();
    if (Bytes.equals(startKey, splitrow) ||
        !this.parent.getRegionInfo().containsRow(splitrow)) {
      LOG.info("Split row is not inside region key range or is equal to " +
          "startkey: " + Bytes.toString(this.splitrow));
      return false;
    }
    long rid = getDaughterRegionIdTimestamp(hri);
    this.hri_a = new HRegionInfo(hri.getTableDesc(), startKey, this.splitrow,
      false, rid);
    this.hri_b = new HRegionInfo(hri.getTableDesc(), this.splitrow, endKey,
      false, rid);
    return true;
  }

  /**
   * Calculate daughter regionid to use.
   * @param hri Parent {@link HRegionInfo}
   * @return Daughter region id (timestamp) to use.
   */
  private static long getDaughterRegionIdTimestamp(final HRegionInfo hri) {
    long rid = EnvironmentEdgeManager.currentTimeMillis();
    // Regionid is timestamp.  Can't be less than that of parent else will insert
    // at wrong location in .META. (See HBASE-710).
    if (rid < hri.getRegionId()) {
      LOG.warn("Clock skew; parent regions id is " + hri.getRegionId() +
        " but current time here is " + rid);
      rid = hri.getRegionId() + 1;
    }
    return rid;
  }

  /**
   * Run the transaction.
   * @param server Hosting server instance.
   * @param services Used to online/offline regions.
   * @throws IOException If thrown, transaction failed. Call {@link #rollback(OnlineRegions)}
   * @return Regions created
   * @see #rollback(OnlineRegions)
   */
  public PairOfSameType<HRegion> execute(final Server server,
      final RegionServerServices services)
  throws IOException {
    LOG.info("Starting split of region " + this.parent);
    assert !this.parent.lock.writeLock().isHeldByCurrentThread() : "Unsafe to hold write lock while performing RPCs";
<<<<<<< HEAD
    
=======

>>>>>>> 6ee1ad14
    // Coprocessor callback
    if (this.parent.getCoprocessorHost() != null) {
      this.parent.getCoprocessorHost().preSplit();
    }

    // If true, no cluster to write meta edits into.
    boolean testing =
      server.getConfiguration().getBoolean("hbase.testing.nocluster", false);

    createSplitDir(this.parent.getFilesystem(), this.splitdir);
    this.journal.add(JournalEntry.CREATE_SPLIT_DIR);

    List<StoreFile> hstoreFilesToSplit = this.parent.close(false);
    this.journal.add(JournalEntry.CLOSED_PARENT_REGION);

    if (!testing) {
      services.removeFromOnlineRegions(this.parent.getRegionInfo().getEncodedName());
    }
    this.journal.add(JournalEntry.OFFLINED_PARENT);

    splitStoreFiles(this.splitdir, hstoreFilesToSplit);
    // splitStoreFiles creates daughter region dirs under the parent splits dir
    // Nothing to unroll here if failure -- clean up of CREATE_SPLIT_DIR will
    // clean this up.

    // Log to the journal that we are creating region A, the first daughter
    // region.  We could fail halfway through.  If we do, we could have left
    // stuff in fs that needs cleanup -- a storefile or two.  Thats why we
    // add entry to journal BEFORE rather than AFTER the change.
    this.journal.add(JournalEntry.STARTED_REGION_A_CREATION);
    HRegion a = createDaughterRegion(this.hri_a, this.parent.flushRequester);

    // Ditto
    this.journal.add(JournalEntry.STARTED_REGION_B_CREATION);
    HRegion b = createDaughterRegion(this.hri_b, this.parent.flushRequester);

    // Edit parent in meta
    if (!testing) {
      MetaEditor.offlineParentInMeta(server.getCatalogTracker(),
        this.parent.getRegionInfo(), a.getRegionInfo(), b.getRegionInfo());
    }

    // The is the point of no return.  We are committed to the split now.  We
    // have still the daughter regions to open but meta has been changed.
    // If we fail from here on out, we can not rollback so, we'll just abort.
    // The meta has been changed though so there will need to be a fixup run
    // during processing of the crashed server by master (TODO: Verify this in place).

    // TODO: Could we be smarter about the sequence in which we do these steps?

    if (!testing) {
      // Open daughters in parallel.
      DaughterOpener aOpener = new DaughterOpener(server, services, a);
      DaughterOpener bOpener = new DaughterOpener(server, services, b);
      aOpener.start();
      bOpener.start();
      try {
        aOpener.join();
        bOpener.join();
      } catch (InterruptedException e) {
        server.abort("Exception running daughter opens", e);
      }
    }

    // Coprocessor callback
    if (this.parent.getCoprocessorHost() != null) {
      this.parent.getCoprocessorHost().postSplit(a,b);
    }

    // Leaving here, the splitdir with its dross will be in place but since the
    // split was successful, just leave it; it'll be cleaned when parent is
    // deleted and cleaned up.
    return new PairOfSameType<HRegion>(a, b);
  }

  class DaughterOpener extends Thread {
    private final RegionServerServices services;
    private final Server server;
    private final HRegion r;

    DaughterOpener(final Server s, final RegionServerServices services,
        final HRegion r) {
      super(s.getServerName() + "-daughterOpener=" + r.getRegionInfo().getEncodedName());
      setDaemon(true);
      this.services = services;
      this.server = s;
      this.r = r;
    }

    @Override
    public void run() {
      try {
        openDaughterRegion(this.server, this.services, r);
      } catch (Throwable t) {
        this.server.abort("Failed open of daughter " +
          this.r.getRegionInfo().getRegionNameAsString(), t);
      }
    }
  }

  /**
   * Open daughter regions, add them to online list and update meta.
   * @param server
   * @param services
   * @param daughter
   * @throws IOException
   * @throws KeeperException
   */
  void openDaughterRegion(final Server server,
      final RegionServerServices services, final HRegion daughter)
  throws IOException, KeeperException {
    HRegionInfo hri = daughter.getRegionInfo();
    LoggingProgressable reporter =
      new LoggingProgressable(hri, server.getConfiguration());
    HRegion r = daughter.openHRegion(reporter);
    services.postOpenDeployTasks(r, server.getCatalogTracker(), true);
  }

  static class LoggingProgressable implements Progressable {
    private final HRegionInfo hri;
    private long lastLog = -1;
    private final long interval;

    LoggingProgressable(final HRegionInfo hri, final Configuration c) {
      this.hri = hri;
      this.interval = c.getLong("hbase.regionserver.split.daughter.open.log.interval",
        10000);
    }

    @Override
    public void progress() {
      long now = System.currentTimeMillis();
      if (now - lastLog > this.interval) {
        LOG.info("Opening " + this.hri.getRegionNameAsString());
        this.lastLog = now;
      }
    }
  }

  private static Path getSplitDir(final HRegion r) {
    return new Path(r.getRegionDir(), SPLITDIR);
  }

  /**
   * @param fs Filesystem to use
   * @param splitdir Directory to store temporary split data in
   * @throws IOException If <code>splitdir</code> already exists or we fail
   * to create it.
   * @see #cleanupSplitDir(FileSystem, Path)
   */
  private static void createSplitDir(final FileSystem fs, final Path splitdir)
  throws IOException {
    if (fs.exists(splitdir)) throw new IOException("Splitdir already exits? " + splitdir);
    if (!fs.mkdirs(splitdir)) throw new IOException("Failed create of " + splitdir);
  }

  private static void cleanupSplitDir(final FileSystem fs, final Path splitdir)
  throws IOException {
    // Splitdir may have been cleaned up by reopen of the parent dir.
    deleteDir(fs, splitdir, false);
  }

  /**
   * @param fs Filesystem to use
   * @param dir Directory to delete
   * @param mustPreExist If true, we'll throw exception if <code>dir</code>
   * does not preexist, else we'll just pass.
   * @throws IOException Thrown if we fail to delete passed <code>dir</code>
   */
  private static void deleteDir(final FileSystem fs, final Path dir,
      final boolean mustPreExist)
  throws IOException {
    if (!fs.exists(dir)) {
      if (mustPreExist) throw new IOException(dir.toString() + " does not exist!");
    } else if (!fs.delete(dir, true)) {
      throw new IOException("Failed delete of " + dir);
    }
  }

  private void splitStoreFiles(final Path splitdir,
    final List<StoreFile> hstoreFilesToSplit)
  throws IOException {
    if (hstoreFilesToSplit == null) {
      // Could be null because close didn't succeed -- for now consider it fatal
      throw new IOException("Close returned empty list of StoreFiles");
    }

     // Split each store file.
     for (StoreFile sf: hstoreFilesToSplit) {
       splitStoreFile(sf, splitdir);
     }
  }

  private void splitStoreFile(final StoreFile sf, final Path splitdir)
  throws IOException {
    FileSystem fs = this.parent.getFilesystem();
    byte [] family = sf.getFamily();
    String encoded = this.hri_a.getEncodedName();
    Path storedir = Store.getStoreHomedir(splitdir, encoded, family);
    StoreFile.split(fs, storedir, sf, this.splitrow, Range.bottom);
    encoded = this.hri_b.getEncodedName();
    storedir = Store.getStoreHomedir(splitdir, encoded, family);
    StoreFile.split(fs, storedir, sf, this.splitrow, Range.top);
  }

  /**
   * @param hri Spec. for daughter region to open.
   * @param flusher Flusher this region should use.
   * @return Created daughter HRegion.
   * @throws IOException
   * @see #cleanupDaughterRegion(FileSystem, Path, HRegionInfo)
   */
  HRegion createDaughterRegion(final HRegionInfo hri,
      final FlushRequester flusher)
  throws IOException {
    // Package private so unit tests have access.
    FileSystem fs = this.parent.getFilesystem();
    Path regionDir = getSplitDirForDaughter(this.parent.getFilesystem(),
      this.splitdir, hri);
    HRegion r = HRegion.newHRegion(this.parent.getTableDir(),
      this.parent.getLog(), fs, this.parent.getConf(),
      hri, flusher);
    HRegion.moveInitialFilesIntoPlace(fs, regionDir, r.getRegionDir());
    return r;
  }

  private static void cleanupDaughterRegion(final FileSystem fs,
    final Path tabledir, final String encodedName)
  throws IOException {
    Path regiondir = HRegion.getRegionDir(tabledir, encodedName);
    // Dir may not preexist.
    deleteDir(fs, regiondir, false);
  }

  /*
   * Get the daughter directories in the splits dir.  The splits dir is under
   * the parent regions' directory.
   * @param fs
   * @param splitdir
   * @param hri
   * @return Path to daughter split dir.
   * @throws IOException
   */
  private static Path getSplitDirForDaughter(final FileSystem fs,
      final Path splitdir, final HRegionInfo hri)
  throws IOException {
    return new Path(splitdir, hri.getEncodedName());
  }

  /**
   * @param or Object that can online/offline parent region.  Can be passed null
   * by unit tests.
   * @return The region we were splitting
   * @throws IOException If thrown, rollback failed.  Take drastic action.
   */
  public void rollback(final OnlineRegions or) throws IOException {
    FileSystem fs = this.parent.getFilesystem();
    ListIterator<JournalEntry> iterator =
      this.journal.listIterator(this.journal.size());
    while (iterator.hasPrevious()) {
      JournalEntry je = iterator.previous();
      switch(je) {
      case CREATE_SPLIT_DIR:
        cleanupSplitDir(fs, this.splitdir);
        break;

      case CLOSED_PARENT_REGION:
        // So, this returns a seqid but if we just closed and then reopened, we
        // should be ok. On close, we flushed using sequenceid obtained from
        // hosting regionserver so no need to propagate the sequenceid returned
        // out of initialize below up into regionserver as we normally do.
        // TODO: Verify.
        this.parent.initialize();
        break;

      case STARTED_REGION_A_CREATION:
        cleanupDaughterRegion(fs, this.parent.getTableDir(),
          this.hri_a.getEncodedName());
        break;

      case STARTED_REGION_B_CREATION:
        cleanupDaughterRegion(fs, this.parent.getTableDir(),
          this.hri_b.getEncodedName());
        break;

      case OFFLINED_PARENT:
        if (or != null) or.addToOnlineRegions(this.parent);
        break;

      default:
        throw new RuntimeException("Unhandled journal entry: " + je);
      }
    }
  }

  HRegionInfo getFirstDaughter() {
    return hri_a;
  }

  HRegionInfo getSecondDaughter() {
    return hri_b;
  }

  // For unit testing.
  Path getSplitDir() {
    return this.splitdir;
  }

  /**
   * Clean up any split detritus that may have been left around from previous
   * split attempts.
   * Call this method on initial region deploy.  Cleans up any mess
   * left by previous deploys of passed <code>r</code> region.
   * @param r
   * @throws IOException 
   */
  static void cleanupAnySplitDetritus(final HRegion r) throws IOException {
    Path splitdir = getSplitDir(r);
    FileSystem fs = r.getFilesystem();
    if (!fs.exists(splitdir)) return;
    // Look at the splitdir.  It could have the encoded names of the daughter
    // regions we tried to make.  See if the daughter regions actually got made
    // out under the tabledir.  If here under splitdir still, then the split did
    // not complete.  Try and do cleanup.  This code WILL NOT catch the case
    // where we successfully created daughter a but regionserver crashed during
    // the creation of region b.  In this case, there'll be an orphan daughter
    // dir in the filesystem.  TOOD: Fix.
    FileStatus [] daughters = fs.listStatus(splitdir, new FSUtils.DirFilter(fs));
    for (int i = 0; i < daughters.length; i++) {
      cleanupDaughterRegion(fs, r.getTableDir(),
        daughters[i].getPath().getName());
    }
    cleanupSplitDir(r.getFilesystem(), splitdir);
    LOG.info("Cleaned up old failed split transaction detritus: " + splitdir);
  }
}<|MERGE_RESOLUTION|>--- conflicted
+++ resolved
@@ -181,11 +181,7 @@
   throws IOException {
     LOG.info("Starting split of region " + this.parent);
     assert !this.parent.lock.writeLock().isHeldByCurrentThread() : "Unsafe to hold write lock while performing RPCs";
-<<<<<<< HEAD
-    
-=======
-
->>>>>>> 6ee1ad14
+
     // Coprocessor callback
     if (this.parent.getCoprocessorHost() != null) {
       this.parent.getCoprocessorHost().preSplit();
