/*
 * Copyright 2010 The Apache Software Foundation
 *
 * Licensed to the Apache Software Foundation (ASF) under one
 * or more contributor license agreements.  See the NOTICE file
 * distributed with this work for additional information
 * regarding copyright ownership.  The ASF licenses this file
 * to you under the Apache License, Version 2.0 (the
 * "License"); you may not use this file except in compliance
 * with the License.  You may obtain a copy of the License at
 *
 *     http://www.apache.org/licenses/LICENSE-2.0
 *
 * Unless required by applicable law or agreed to in writing, software
 * distributed under the License is distributed on an "AS IS" BASIS,
 * WITHOUT WARRANTIES OR CONDITIONS OF ANY KIND, either express or implied.
 * See the License for the specific language governing permissions and
 * limitations under the License.
 */
package org.apache.hadoop.hbase.regionserver;

import java.io.IOException;
import java.io.UnsupportedEncodingException;
import java.lang.reflect.Constructor;
import java.lang.reflect.InvocationTargetException;
import java.lang.reflect.Method;
import java.util.AbstractList;
import java.util.ArrayList;
import java.util.Arrays;
import java.util.Collection;
import java.util.HashMap;
import java.util.List;
import java.util.Map;
import java.util.NavigableSet;
import java.util.Random;
import java.util.Set;
import java.util.TreeMap;
import java.util.TreeSet;
import java.util.concurrent.ConcurrentHashMap;
import java.util.concurrent.ConcurrentMap;
import java.util.concurrent.ConcurrentSkipListMap;
import java.util.concurrent.atomic.AtomicBoolean;
import java.util.concurrent.atomic.AtomicLong;
import java.util.concurrent.locks.ReentrantReadWriteLock;

import com.google.common.collect.ClassToInstanceMap;
import com.google.common.collect.MutableClassToInstanceMap;
import org.apache.commons.logging.Log;
import org.apache.commons.logging.LogFactory;
import org.apache.hadoop.conf.Configuration;
import org.apache.hadoop.fs.FSDataOutputStream;
import org.apache.hadoop.fs.FileStatus;
import org.apache.hadoop.fs.FileSystem;
import org.apache.hadoop.fs.Path;
import org.apache.hadoop.hbase.DoNotRetryIOException;
import org.apache.hadoop.hbase.DroppedSnapshotException;
import org.apache.hadoop.hbase.HBaseConfiguration;
import org.apache.hadoop.hbase.HColumnDescriptor;
import org.apache.hadoop.hbase.HConstants;
import org.apache.hadoop.hbase.HRegionInfo;
import org.apache.hadoop.hbase.HTableDescriptor;
import org.apache.hadoop.hbase.KeyValue;
import org.apache.hadoop.hbase.NotServingRegionException;
import org.apache.hadoop.hbase.UnknownScannerException;
import org.apache.hadoop.hbase.HConstants.OperationStatusCode;
import org.apache.hadoop.hbase.client.*;
import org.apache.hadoop.hbase.filter.Filter;
import org.apache.hadoop.hbase.filter.IncompatibleFilterException;
import org.apache.hadoop.hbase.io.HeapSize;
import org.apache.hadoop.hbase.io.hfile.BlockCache;
import org.apache.hadoop.hbase.ipc.CoprocessorProtocol;
import org.apache.hadoop.hbase.ipc.HBaseRPC;
import org.apache.hadoop.hbase.ipc.HRegionInterface;
import org.apache.hadoop.hbase.regionserver.wal.HLog;
import org.apache.hadoop.hbase.regionserver.wal.HLogKey;
import org.apache.hadoop.hbase.regionserver.wal.WALEdit;
import org.apache.hadoop.hbase.util.Bytes;
import org.apache.hadoop.hbase.util.ClassSize;
import org.apache.hadoop.hbase.util.EnvironmentEdgeManager;
import org.apache.hadoop.hbase.util.FSUtils;
import org.apache.hadoop.hbase.util.Pair;
import org.apache.hadoop.hbase.util.Writables;
import org.apache.hadoop.io.Writable;
import org.apache.hadoop.util.Progressable;
import org.apache.hadoop.util.StringUtils;

import com.google.common.collect.Lists;

/**
 * HRegion stores data for a certain region of a table.  It stores all columns
 * for each row. A given table consists of one or more HRegions.
 *
 * <p>We maintain multiple HStores for a single HRegion.
 *
 * <p>An Store is a set of rows with some column data; together,
 * they make up all the data for the rows.
 *
 * <p>Each HRegion has a 'startKey' and 'endKey'.
 * <p>The first is inclusive, the second is exclusive (except for
 * the final region)  The endKey of region 0 is the same as
 * startKey for region 1 (if it exists).  The startKey for the
 * first region is null. The endKey for the final region is null.
 *
 * <p>Locking at the HRegion level serves only one purpose: preventing the
 * region from being closed (and consequently split) while other operations
 * are ongoing. Each row level operation obtains both a row lock and a region
 * read lock for the duration of the operation. While a scanner is being
 * constructed, getScanner holds a read lock. If the scanner is successfully
 * constructed, it holds a read lock until it is closed. A close takes out a
 * write lock and consequently will block for ongoing operations and will block
 * new operations from starting while the close is in progress.
 *
 * <p>An HRegion is defined by its table and its key extent.
 *
 * <p>It consists of at least one Store.  The number of Stores should be
 * configurable, so that data which is accessed together is stored in the same
 * Store.  Right now, we approximate that by building a single Store for
 * each column family.  (This config info will be communicated via the
 * tabledesc.)
 *
 * <p>The HTableDescriptor contains metainfo about the HRegion's table.
 * regionName is a unique identifier for this HRegion. (startKey, endKey]
 * defines the keyspace for this HRegion.
 */
public class HRegion implements HeapSize { // , Writable{
  public static final Log LOG = LogFactory.getLog(HRegion.class);
  static final String MERGEDIR = "merges";

  final AtomicBoolean closed = new AtomicBoolean(false);
  /* Closing can take some time; use the closing flag if there is stuff we don't
   * want to do while in closing state; e.g. like offer this region up to the
   * master as a region to close if the carrying regionserver is overloaded.
   * Once set, it is never cleared.
   */
  final AtomicBoolean closing = new AtomicBoolean(false);

  //////////////////////////////////////////////////////////////////////////////
  // Members
  //////////////////////////////////////////////////////////////////////////////

  private final Set<byte[]> lockedRows =
    new TreeSet<byte[]>(Bytes.BYTES_COMPARATOR);
  private final Map<Integer, byte []> lockIds =
    new HashMap<Integer, byte []>();
  private int lockIdGenerator = 1;
  static private Random rand = new Random();

  protected final Map<byte [], Store> stores =
    new ConcurrentSkipListMap<byte [], Store>(Bytes.BYTES_RAWCOMPARATOR);

  // Registered region protocol handlers
  private ClassToInstanceMap<CoprocessorProtocol>
      protocolHandlers = MutableClassToInstanceMap.create();

  //These variable are just used for getting data out of the region, to test on
  //client side
  // private int numStores = 0;
  // private int [] storeSize = null;
  // private byte [] name = null;

  final AtomicLong memstoreSize = new AtomicLong(0);

  /**
   * The directory for the table this region is part of.
   * This directory contains the directory for this region.
   */
  final Path tableDir;

  final HLog log;
  final FileSystem fs;
  final Configuration conf;
  final HRegionInfo regionInfo;
  final Path regiondir;
  KeyValue.KVComparator comparator;

  /*
   * Set this when scheduling compaction if want the next compaction to be a
   * major compaction.  Cleared each time through compaction code.
   */
  private volatile boolean forceMajorCompaction = false;

  /*
   * Data structure of write state flags used coordinating flushes,
   * compactions and closes.
   */
  static class WriteState {
    // Set while a memstore flush is happening.
    volatile boolean flushing = false;
    // Set when a flush has been requested.
    volatile boolean flushRequested = false;
    // Set while a compaction is running.
    volatile boolean compacting = false;
    // Gets set in close. If set, cannot compact or flush again.
    volatile boolean writesEnabled = true;
    // Set if region is read-only
    volatile boolean readOnly = false;

    /**
     * Set flags that make this region read-only.
     *
     * @param onOff flip value for region r/o setting
     */
    synchronized void setReadOnly(final boolean onOff) {
      this.writesEnabled = !onOff;
      this.readOnly = onOff;
    }

    boolean isReadOnly() {
      return this.readOnly;
    }

    boolean isFlushRequested() {
      return this.flushRequested;
    }
  }

  private final WriteState writestate = new WriteState();

  final long memstoreFlushSize;
  private volatile long lastFlushTime;
  final FlushRequester flushRequester;
  private final long blockingMemStoreSize;
  final long threadWakeFrequency;
  // Used to guard closes
  final ReentrantReadWriteLock lock =
    new ReentrantReadWriteLock();

  // Stop updates lock
  private final ReentrantReadWriteLock updatesLock =
    new ReentrantReadWriteLock();
  private boolean splitRequest;

  private final ReadWriteConsistencyControl rwcc =
      new ReadWriteConsistencyControl();

  // Coprocessor host
  private final CoprocessorHost coprocessorHost;

  /**
   * Name of the region info file that resides just under the region directory.
   */
  public final static String REGIONINFO_FILE = ".regioninfo";

  /**
   * Should only be used for testing purposes
   */
  public HRegion(){
    this.tableDir = null;
    this.blockingMemStoreSize = 0L;
    this.conf = null;
    this.flushRequester = null;
    this.fs = null;
    this.memstoreFlushSize = 0L;
    this.log = null;
    this.regiondir = null;
    this.regionInfo = null;
    this.threadWakeFrequency = 0L;
    this.coprocessorHost = null;
  }

  /**
   * HRegion constructor.  his constructor should only be used for testing and
   * extensions.  Instances of HRegion should be instantiated with the
   * {@link HRegion#newHRegion(Path, HLog, FileSystem, Configuration, org.apache.hadoop.hbase.HRegionInfo, FlushRequester)} method.
   *
   *
   * @param tableDir qualified path of directory where region should be located,
   * usually the table directory.
   * @param log The HLog is the outbound log for any updates to the HRegion
   * (There's a single HLog for all the HRegions on a single HRegionServer.)
   * The log file is a logfile from the previous execution that's
   * custom-computed for this HRegion. The HRegionServer computes and sorts the
   * appropriate log info for this HRegion. If there is a previous log file
   * (implying that the HRegion has been written-to before), then read it from
   * the supplied path.
   * @param fs is the filesystem.
   * @param conf is global configuration settings.
   * @param regionInfo - HRegionInfo that describes the region
   * is new), then read them from the supplied path.
   * @param flushRequester an object that implements {@link FlushRequester} or null
   *
   * @see HRegion#newHRegion(Path, HLog, FileSystem, Configuration, org.apache.hadoop.hbase.HRegionInfo, FlushRequester)
   */
  public HRegion(Path tableDir, HLog log, FileSystem fs, Configuration conf,
      HRegionInfo regionInfo, FlushRequester flushRequester) {
    this.tableDir = tableDir;
    this.comparator = regionInfo.getComparator();
    this.log = log;
    this.fs = fs;
    this.conf = conf;
    this.regionInfo = regionInfo;
    this.flushRequester = flushRequester;
    this.threadWakeFrequency = conf.getLong(HConstants.THREAD_WAKE_FREQUENCY,
        10 * 1000);
    String encodedNameStr = this.regionInfo.getEncodedName();
    this.regiondir = getRegionDir(this.tableDir, encodedNameStr);
    long flushSize = regionInfo.getTableDesc().getMemStoreFlushSize();
    if (flushSize == HTableDescriptor.DEFAULT_MEMSTORE_FLUSH_SIZE) {
      flushSize = conf.getLong("hbase.hregion.memstore.flush.size",
                      HTableDescriptor.DEFAULT_MEMSTORE_FLUSH_SIZE);
    }
    this.memstoreFlushSize = flushSize;
    this.blockingMemStoreSize = this.memstoreFlushSize *
      conf.getLong("hbase.hregion.memstore.block.multiplier", 2);
<<<<<<< HEAD
    if (LOG.isDebugEnabled()) {
      // Write out region name as string and its encoded name.
      LOG.debug("Instantiated " + this);
    }
=======

    this.coprocessorHost = new CoprocessorHost(this, conf);
>>>>>>> 002e7e2f
  }

  /**
   * Initialize this region.
   * @return What the next sequence (edit) id should be.
   * @throws IOException e
   */
  public long initialize() throws IOException {
    return initialize(null);
  }

  /**
   * Initialize this region.
   *
   * @param reporter Tickle every so often if initialize is taking a while.
   * @return What the next sequence (edit) id should be.
   * @throws IOException e
   */
  public long initialize(final Progressable reporter)
  throws IOException {
    if (coprocessorHost != null) {
      coprocessorHost.preOpen();
    }
    // A region can be reopened if failed a split; reset flags
    this.closing.set(false);
    this.closed.set(false);

    // Write HRI to a file in case we need to recover .META.
    checkRegioninfoOnFilesystem();

    // Remove temporary data left over from old regions
    cleanupTmpDir();

    // Load in all the HStores.  Get maximum seqid.
    long maxSeqId = -1;
    for (HColumnDescriptor c : this.regionInfo.getTableDesc().getFamilies()) {
      Store store = instantiateHStore(this.tableDir, c);
      this.stores.put(c.getName(), store);
      long storeSeqId = store.getMaxSequenceId();
      if (storeSeqId > maxSeqId) {
        maxSeqId = storeSeqId;
      }
    }
    // Recover any edits if available.
    maxSeqId = replayRecoveredEditsIfAny(this.regiondir, maxSeqId, reporter);

    // Get rid of any splits or merges that were lost in-progress.  Clean out
    // these directories here on open.  We may be opening a region that was
    // being split but we crashed in the middle of it all.
    SplitTransaction.cleanupAnySplitDetritus(this);
    FSUtils.deleteDirectory(this.fs, new Path(regiondir, MERGEDIR));

    // See if region is meant to run read-only.
    if (this.regionInfo.getTableDesc().isReadOnly()) {
      this.writestate.setReadOnly(true);
    }

    this.writestate.compacting = false;
    this.lastFlushTime = EnvironmentEdgeManager.currentTimeMillis();
    // Use maximum of log sequenceid or that which was found in stores
    // (particularly if no recovered edits, seqid will be -1).
    long nextSeqid = maxSeqId + 1;
    LOG.info("Onlined " + this.toString() + "; next sequenceid=" + nextSeqid);

    if (coprocessorHost != null) {
      coprocessorHost.postOpen();
    }
    return nextSeqid;
  }

  /*
   * Move any passed HStore files into place (if any).  Used to pick up split
   * files and any merges from splits and merges dirs.
   * @param initialFiles
   * @throws IOException
   */
  static void moveInitialFilesIntoPlace(final FileSystem fs,
    final Path initialFiles, final Path regiondir)
  throws IOException {
    if (initialFiles != null && fs.exists(initialFiles)) {
      fs.rename(initialFiles, regiondir);
    }
  }

  /**
   * @return True if this region has references.
   */
  public boolean hasReferences() {
    for (Store store : this.stores.values()) {
      for (StoreFile sf : store.getStorefiles()) {
        // Found a reference, return.
        if (sf.isReference()) return true;
      }
    }
    return false;
  }

  /*
   * Write out an info file under the region directory.  Useful recovering
   * mangled regions.
   * @throws IOException
   */
  private void checkRegioninfoOnFilesystem() throws IOException {
    // Name of this file has two leading and trailing underscores so it doesn't
    // clash w/ a store/family name.  There is possibility, but assumption is
    // that its slim (don't want to use control character in filename because
    //
    Path regioninfo = new Path(this.regiondir, REGIONINFO_FILE);
    if (this.fs.exists(regioninfo) &&
        this.fs.getFileStatus(regioninfo).getLen() > 0) {
      return;
    }
    FSDataOutputStream out = this.fs.create(regioninfo, true);
    try {
      this.regionInfo.write(out);
      out.write('\n');
      out.write('\n');
      out.write(Bytes.toBytes(this.regionInfo.toString()));
    } finally {
      out.close();
    }
  }

  /** @return a HRegionInfo object for this region */
  public HRegionInfo getRegionInfo() {
    return this.regionInfo;
  }

  /** @return true if region is closed */
  public boolean isClosed() {
    return this.closed.get();
  }

  /**
   * @return True if closing process has started.
   */
  public boolean isClosing() {
    return this.closing.get();
  }

   public ReadWriteConsistencyControl getRWCC() {
     return rwcc;
   }

  /**
   * Close down this HRegion.  Flush the cache, shut down each HStore, don't
   * service any more calls.
   *
   * <p>This method could take some time to execute, so don't call it from a
   * time-sensitive thread.
   *
   * @return Vector of all the storage files that the HRegion's component
   * HStores make use of.  It's a list of all HStoreFile objects. Returns empty
   * vector if already closed and null if judged that it should not close.
   *
   * @throws IOException e
   */
  public List<StoreFile> close() throws IOException {
    return close(false);
  }

  /**
   * Close down this HRegion.  Flush the cache unless abort parameter is true,
   * Shut down each HStore, don't service any more calls.
   *
   * This method could take some time to execute, so don't call it from a
   * time-sensitive thread.
   *
   * @param abort true if server is aborting (only during testing)
   * @return Vector of all the storage files that the HRegion's component
   * HStores make use of.  It's a list of HStoreFile objects.  Can be null if
   * we are not to close at this time or we are already closed.
   *
   * @throws IOException e
   */
  public List<StoreFile> close(final boolean abort)
  throws IOException {
    if (isClosed()) {
      LOG.warn("Region " + this + " already closed");
      return null;
    }

    if (coprocessorHost != null) {
      this.coprocessorHost.preClose(abort);
    }

    boolean wasFlushing = false;
    synchronized (writestate) {
      // Disable compacting and flushing by background threads for this
      // region.
      writestate.writesEnabled = false;
      wasFlushing = writestate.flushing;
      LOG.debug("Closing " + this + ": disabling compactions & flushes");
      while (writestate.compacting || writestate.flushing) {
        LOG.debug("waiting for" +
          (writestate.compacting ? " compaction" : "") +
          (writestate.flushing ?
            (writestate.compacting ? "," : "") + " cache flush" :
              "") + " to complete for region " + this);
        try {
          writestate.wait();
        } catch (InterruptedException iex) {
          // continue
        }
      }
    }
    // If we were not just flushing, is it worth doing a preflush...one
    // that will clear out of the bulk of the memstore before we put up
    // the close flag?
    if (!abort && !wasFlushing && worthPreFlushing()) {
      LOG.info("Running close preflush of " + this.getRegionNameAsString());
      internalFlushcache();
    }
    this.closing.set(true);
    lock.writeLock().lock();
    try {
      if (this.isClosed()) {
        // SplitTransaction handles the null
        return null;
      }
      LOG.debug("Updates disabled for region " + this);
      // Don't flush the cache if we are aborting
      if (!abort) {
        internalFlushcache();
      }

      List<StoreFile> result = new ArrayList<StoreFile>();
      for (Store store : stores.values()) {
        result.addAll(store.close());
      }
      this.closed.set(true);

      if (coprocessorHost != null) {
        this.coprocessorHost.postClose(abort);
      }      
      LOG.info("Closed " + this);
      return result;
    } finally {
      lock.writeLock().unlock();
    }
  }

   /**
    * @return True if its worth doing a flush before we put up the close flag.
    */
  private boolean worthPreFlushing() {
    return this.memstoreSize.get() >
      this.conf.getLong("hbase.hregion.preclose.flush.size", 1024 * 1024 * 5);
  }

  //////////////////////////////////////////////////////////////////////////////
  // HRegion accessors
  //////////////////////////////////////////////////////////////////////////////

  /** @return start key for region */
  public byte [] getStartKey() {
    return this.regionInfo.getStartKey();
  }

  /** @return end key for region */
  public byte [] getEndKey() {
    return this.regionInfo.getEndKey();
  }

  /** @return region id */
  public long getRegionId() {
    return this.regionInfo.getRegionId();
  }

  /** @return region name */
  public byte [] getRegionName() {
    return this.regionInfo.getRegionName();
  }

  /** @return region name as string for logging */
  public String getRegionNameAsString() {
    return this.regionInfo.getRegionNameAsString();
  }

  /** @return HTableDescriptor for this region */
  public HTableDescriptor getTableDesc() {
    return this.regionInfo.getTableDesc();
  }

  /** @return HLog in use for this region */
  public HLog getLog() {
    return this.log;
  }

  /** @return Configuration object */
  public Configuration getConf() {
    return this.conf;
  }

  /** @return region directory Path */
  public Path getRegionDir() {
    return this.regiondir;
  }

  /**
   * Computes the Path of the HRegion
   *
   * @param tabledir qualified path for table
   * @param name ENCODED region name
   * @return Path of HRegion directory
   */
  public static Path getRegionDir(final Path tabledir, final String name) {
    return new Path(tabledir, name);
  }

  /** @return FileSystem being used by this region */
  public FileSystem getFilesystem() {
    return this.fs;
  }

  /** @return the last time the region was flushed */
  public long getLastFlushTime() {
    return this.lastFlushTime;
  }

  //////////////////////////////////////////////////////////////////////////////
  // HRegion maintenance.
  //
  // These methods are meant to be called periodically by the HRegionServer for
  // upkeep.
  //////////////////////////////////////////////////////////////////////////////

  /** @return returns size of largest HStore. */
  public long getLargestHStoreSize() {
    long size = 0;
    for (Store h: stores.values()) {
      long storeSize = h.getSize();
      if (storeSize > size) {
        size = storeSize;
      }
    }
    return size;
  }

  /*
   * Do preparation for pending compaction.
   * @throws IOException
   */
  private void doRegionCompactionPrep() throws IOException {
  }

  /*
   * Removes the temporary directory for this Store.
   */
  private void cleanupTmpDir() throws IOException {
    FSUtils.deleteDirectory(this.fs, getTmpDir());
  }

  /**
   * Get the temporary diretory for this region. This directory
   * will have its contents removed when the region is reopened.
   */
  Path getTmpDir() {
    return new Path(getRegionDir(), ".tmp");
  }

  void setForceMajorCompaction(final boolean b) {
    this.forceMajorCompaction = b;
  }

  boolean getForceMajorCompaction() {
    return this.forceMajorCompaction;
  }

  /**
   * Called by compaction thread and after region is opened to compact the
   * HStores if necessary.
   *
   * <p>This operation could block for a long time, so don't call it from a
   * time-sensitive thread.
   *
   * Note that no locking is necessary at this level because compaction only
   * conflicts with a region split, and that cannot happen because the region
   * server does them sequentially and not in parallel.
   *
   * @return mid key if split is needed
   * @throws IOException e
   */
  public byte [] compactStores() throws IOException {
    boolean majorCompaction = this.forceMajorCompaction;
    this.forceMajorCompaction = false;
    return compactStores(majorCompaction);
  }

  /*
   * Called by compaction thread and after region is opened to compact the
   * HStores if necessary.
   *
   * <p>This operation could block for a long time, so don't call it from a
   * time-sensitive thread.
   *
   * Note that no locking is necessary at this level because compaction only
   * conflicts with a region split, and that cannot happen because the region
   * server does them sequentially and not in parallel.
   *
   * @param majorCompaction True to force a major compaction regardless of thresholds
   * @return split row if split is needed
   * @throws IOException e
   */
  byte [] compactStores(final boolean majorCompaction)
  throws IOException {
    if (this.closing.get()) {
      LOG.debug("Skipping compaction on " + this + " because closing");
      return null;
    }
    lock.readLock().lock();
    byte [] splitRow = null;
    try {
      if (this.closed.get()) {
        LOG.debug("Skipping compaction on " + this + " because closed");
        return null;
      }
      if (this.closed.get()) {
        return splitRow;
      }
      if (coprocessorHost != null) {
        coprocessorHost.preCompact(false);
      }
      try {
        synchronized (writestate) {
          if (!writestate.compacting && writestate.writesEnabled) {
            writestate.compacting = true;
          } else {
            LOG.info("NOT compacting region " + this +
                ": compacting=" + writestate.compacting + ", writesEnabled=" +
                writestate.writesEnabled);
              return splitRow;
          }
        }
        LOG.info("Starting" + (majorCompaction? " major " : " ") +
            "compaction on region " + this);
        long startTime = EnvironmentEdgeManager.currentTimeMillis();
        doRegionCompactionPrep();
        long maxSize = -1;
        for (Store store: stores.values()) {
          final Store.StoreSize ss = store.compact(majorCompaction);
          if (ss != null && ss.getSize() > maxSize) {
            maxSize = ss.getSize();
            splitRow = ss.getSplitRow();
          }
        }
        String timeTaken = StringUtils.formatTimeDiff(EnvironmentEdgeManager.currentTimeMillis(),
            startTime);
        LOG.info("compaction completed on region " + this + " in " + timeTaken);
      } finally {
        synchronized (writestate) {
          writestate.compacting = false;
          writestate.notifyAll();
        }
      }
    } finally {
      if (coprocessorHost != null) {
        coprocessorHost.postCompact(splitRow != null);
      }
      lock.readLock().unlock();
    }
    return splitRow;
  }

  /**
   * Flush the cache.
   *
   * When this method is called the cache will be flushed unless:
   * <ol>
   *   <li>the cache is empty</li>
   *   <li>the region is closed.</li>
   *   <li>a flush is already in progress</li>
   *   <li>writes are disabled</li>
   * </ol>
   *
   * <p>This method may block for some time, so it should not be called from a
   * time-sensitive thread.
   *
   * @return true if cache was flushed
   *
   * @throws IOException general io exceptions
   * @throws DroppedSnapshotException Thrown when replay of hlog is required
   * because a Snapshot was not properly persisted.
   */
  public boolean flushcache() throws IOException {
    // fail-fast instead of waiting on the lock
    if (this.closing.get()) {
      LOG.debug("Skipping flush on " + this + " because closing");
      return false;
    }
    lock.readLock().lock();
    try {
      if (this.closed.get()) {
        LOG.debug("Skipping flush on " + this + " because closed");
        return false;
      }
      if (coprocessorHost != null) {
        coprocessorHost.preFlush();
      }
      try {
        synchronized (writestate) {
          if (!writestate.flushing && writestate.writesEnabled) {
            this.writestate.flushing = true;
          } else {
            if (LOG.isDebugEnabled()) {
              LOG.debug("NOT flushing memstore for region " + this +
                  ", flushing=" +
                  writestate.flushing + ", writesEnabled=" +
                  writestate.writesEnabled);
            }
            return false;
          }
        }
        if (coprocessorHost != null) {
          coprocessorHost.postFlush();
        }
        return internalFlushcache();
      } finally {
        synchronized (writestate) {
          writestate.flushing = false;
          this.writestate.flushRequested = false;
          writestate.notifyAll();
        }
      }
    } finally {
      lock.readLock().unlock();
    }
  }

  /**
   * Flush the memstore.
   *
   * Flushing the memstore is a little tricky. We have a lot of updates in the
   * memstore, all of which have also been written to the log. We need to
   * write those updates in the memstore out to disk, while being able to
   * process reads/writes as much as possible during the flush operation. Also,
   * the log has to state clearly the point in time at which the memstore was
   * flushed. (That way, during recovery, we know when we can rely on the
   * on-disk flushed structures and when we have to recover the memstore from
   * the log.)
   *
   * <p>So, we have a three-step process:
   *
   * <ul><li>A. Flush the memstore to the on-disk stores, noting the current
   * sequence ID for the log.<li>
   *
   * <li>B. Write a FLUSHCACHE-COMPLETE message to the log, using the sequence
   * ID that was current at the time of memstore-flush.</li>
   *
   * <li>C. Get rid of the memstore structures that are now redundant, as
   * they've been flushed to the on-disk HStores.</li>
   * </ul>
   * <p>This method is protected, but can be accessed via several public
   * routes.
   *
   * <p> This method may block for some time.
   *
   * @return true if the region needs compacting
   *
   * @throws IOException general io exceptions
   * @throws DroppedSnapshotException Thrown when replay of hlog is required
   * because a Snapshot was not properly persisted.
   */
  protected boolean internalFlushcache() throws IOException {
    return internalFlushcache(this.log, -1);
  }

  /**
   * @param wal Null if we're NOT to go via hlog/wal.
   * @param myseqid The seqid to use if <code>wal</code> is null writing out
   * flush file.
   * @return true if the region needs compacting
   * @throws IOException
   * @see {@link #internalFlushcache()}
   */
  protected boolean internalFlushcache(final HLog wal, final long myseqid)
  throws IOException {
    final long startTime = EnvironmentEdgeManager.currentTimeMillis();
    // Clear flush flag.
    // Record latest flush time
    this.lastFlushTime = startTime;
    // If nothing to flush, return and avoid logging start/stop flush.
    if (this.memstoreSize.get() <= 0) {
      return false;
    }
    if (LOG.isDebugEnabled()) {
      LOG.debug("Started memstore flush for region " + this +
        "; current region memstore size " +
        StringUtils.humanReadableInt(this.memstoreSize.get()) +
        ((wal != null)? "": "; wal is null, using passed sequenceid=" + myseqid));
    }

    // Stop updates while we snapshot the memstore of all stores. We only have
    // to do this for a moment.  Its quick.  The subsequent sequence id that
    // goes into the HLog after we've flushed all these snapshots also goes
    // into the info file that sits beside the flushed files.
    // We also set the memstore size to zero here before we allow updates
    // again so its value will represent the size of the updates received
    // during the flush
    long sequenceId = -1L;
    long completeSequenceId = -1L;

    // We have to take a write lock during snapshot, or else a write could
    // end up in both snapshot and memstore (makes it difficult to do atomic
    // rows then)
    this.updatesLock.writeLock().lock();
    final long currentMemStoreSize = this.memstoreSize.get();
    List<StoreFlusher> storeFlushers = new ArrayList<StoreFlusher>(stores.size());
    try {
      sequenceId = (wal == null)? myseqid: wal.startCacheFlush();
      completeSequenceId = this.getCompleteCacheFlushSequenceId(sequenceId);

      for (Store s : stores.values()) {
        storeFlushers.add(s.getStoreFlusher(completeSequenceId));
      }

      // prepare flush (take a snapshot)
      for (StoreFlusher flusher : storeFlushers) {
        flusher.prepare();
      }
    } finally {
      this.updatesLock.writeLock().unlock();
    }

    LOG.debug("Finished snapshotting, commencing flushing stores");

    // Any failure from here on out will be catastrophic requiring server
    // restart so hlog content can be replayed and put back into the memstore.
    // Otherwise, the snapshot content while backed up in the hlog, it will not
    // be part of the current running servers state.
    boolean compactionRequested = false;
    try {
      // A.  Flush memstore to all the HStores.
      // Keep running vector of all store files that includes both old and the
      // just-made new flush store file.

      for (StoreFlusher flusher : storeFlushers) {
        flusher.flushCache();
      }
      // Switch snapshot (in memstore) -> new hfile (thus causing
      // all the store scanners to reset/reseek).
      for (StoreFlusher flusher : storeFlushers) {
        boolean needsCompaction = flusher.commit();
        if (needsCompaction) {
          compactionRequested = true;
        }
      }
      storeFlushers.clear();

      // Set down the memstore size by amount of flush.
      this.memstoreSize.addAndGet(-currentMemStoreSize);
    } catch (Throwable t) {
      // An exception here means that the snapshot was not persisted.
      // The hlog needs to be replayed so its content is restored to memstore.
      // Currently, only a server restart will do this.
      // We used to only catch IOEs but its possible that we'd get other
      // exceptions -- e.g. HBASE-659 was about an NPE -- so now we catch
      // all and sundry.
      if (wal != null) wal.abortCacheFlush();
      DroppedSnapshotException dse = new DroppedSnapshotException("region: " +
          Bytes.toStringBinary(getRegionName()));
      dse.initCause(t);
      throw dse;
    }

    // If we get to here, the HStores have been written. If we get an
    // error in completeCacheFlush it will release the lock it is holding

    // B.  Write a FLUSHCACHE-COMPLETE message to the log.
    //     This tells future readers that the HStores were emitted correctly,
    //     and that all updates to the log for this regionName that have lower
    //     log-sequence-ids can be safely ignored.
    if (wal != null) {
      wal.completeCacheFlush(this.regionInfo.getEncodedNameAsBytes(),
        regionInfo.getTableDesc().getName(), completeSequenceId,
        this.getRegionInfo().isMetaRegion());
    }

    // C. Finally notify anyone waiting on memstore to clear:
    // e.g. checkResources().
    synchronized (this) {
      notifyAll(); // FindBugs NN_NAKED_NOTIFY
    }

    if (LOG.isDebugEnabled()) {
      long now = EnvironmentEdgeManager.currentTimeMillis();
      LOG.info("Finished memstore flush of ~" +
        StringUtils.humanReadableInt(currentMemStoreSize) + " for region " +
        this + " in " + (now - startTime) + "ms, sequenceid=" + sequenceId +
        ", compaction requested=" + compactionRequested +
        ((wal == null)? "; wal=null": ""));
    }

    return compactionRequested;
  }

   /**
   * Get the sequence number to be associated with this cache flush. Used by
   * TransactionalRegion to not complete pending transactions.
   *
   *
   * @param currentSequenceId
   * @return sequence id to complete the cache flush with
   */
  protected long getCompleteCacheFlushSequenceId(long currentSequenceId) {
    return currentSequenceId;
  }

  //////////////////////////////////////////////////////////////////////////////
  // get() methods for client use.
  //////////////////////////////////////////////////////////////////////////////
  /**
   * Return all the data for the row that matches <i>row</i> exactly,
   * or the one that immediately preceeds it, at or immediately before
   * <i>ts</i>.
   *
   * @param row row key
   * @return map of values
   * @throws IOException
   */
  Result getClosestRowBefore(final byte [] row)
  throws IOException{
    return getClosestRowBefore(row, HConstants.CATALOG_FAMILY);
  }

  /**
   * Return all the data for the row that matches <i>row</i> exactly,
   * or the one that immediately preceeds it, at or immediately before
   * <i>ts</i>.
   *
   * @param row row key
   * @param family column family to find on
   * @return map of values
   * @throws IOException read exceptions
   */
  public Result getClosestRowBefore(final byte [] row, final byte [] family)
  throws IOException {
    Result result = null;
    if (coprocessorHost != null) {
      result = coprocessorHost.preGetClosestRowBefore(row, family, result);
    }
    // look across all the HStores for this region and determine what the
    // closest key is across all column families, since the data may be sparse
    KeyValue key = null;
    checkRow(row);
    startRegionOperation();
    try {
      Store store = getStore(family);
      KeyValue kv = new KeyValue(row, HConstants.LATEST_TIMESTAMP);
      // get the closest key. (HStore.getRowKeyAtOrBefore can return null)
      key = store.getRowKeyAtOrBefore(kv);
      if (key != null) {
        Get get = new Get(key.getRow());
        get.addFamily(family);
        result = get(get, null);
      }
      if (coprocessorHost != null) {
        result = coprocessorHost.postGetClosestRowBefore(row, family, result);
      }
      return result;
    } finally {
      closeRegionOperation();
    }
  }

  /**
   * Return an iterator that scans over the HRegion, returning the indicated
   * columns and rows specified by the {@link Scan}.
   * <p>
   * This Iterator must be closed by the caller.
   *
   * @param scan configured {@link Scan}
   * @return InternalScanner
   * @throws IOException read exceptions
   */
  public InternalScanner getScanner(Scan scan)
  throws IOException {
   return getScanner(scan, null);
  }

  protected InternalScanner getScanner(Scan scan, List<KeyValueScanner> additionalScanners) throws IOException {
    startRegionOperation();
    try {
      // Verify families are all valid
      if(scan.hasFamilies()) {
        for(byte [] family : scan.getFamilyMap().keySet()) {
          checkFamily(family);
        }
      } else { // Adding all families to scanner
        for(byte[] family: regionInfo.getTableDesc().getFamiliesKeys()){
          scan.addFamily(family);
        }
      }
      return instantiateInternalScanner(scan, additionalScanners);

    } finally {
      closeRegionOperation();
    }
  }

  protected InternalScanner instantiateInternalScanner(Scan scan, List<KeyValueScanner> additionalScanners) throws IOException {
    if (coprocessorHost != null) {
      coprocessorHost.preScannerOpen(scan);
    }
    InternalScanner s = new RegionScanner(scan, additionalScanners);
    if (coprocessorHost != null) {
      coprocessorHost.postScannerOpen(scan, s.hashCode());
    }
    return s;
  }

  /*
   * @param delete The passed delete is modified by this method. WARNING!
   */
  private void prepareDelete(Delete delete) throws IOException {
    // Check to see if this is a deleteRow insert
    if(delete.getFamilyMap().isEmpty()){
      for(byte [] family : regionInfo.getTableDesc().getFamiliesKeys()){
        // Don't eat the timestamp
        delete.deleteFamily(family, delete.getTimeStamp());
      }
    } else {
      for(byte [] family : delete.getFamilyMap().keySet()) {
        if(family == null) {
          throw new NoSuchColumnFamilyException("Empty family is invalid");
        }
        checkFamily(family);
      }
    }
  }

  //////////////////////////////////////////////////////////////////////////////
  // set() methods for client use.
  //////////////////////////////////////////////////////////////////////////////
  /**
   * @param delete delete object
   * @param lockid existing lock id, or null for grab a lock
   * @param writeToWAL append to the write ahead lock or not
   * @throws IOException read exceptions
   */
  public void delete(Delete delete, Integer lockid, boolean writeToWAL)
  throws IOException {
    checkReadOnly();
    Integer lid = null;
    startRegionOperation();
    try {
      byte [] row = delete.getRow();
      // If we did not pass an existing row lock, obtain a new one
      lid = getLock(lockid, row, true);

      // All edits for the given row (across all column families) must happen atomically.
      prepareDelete(delete);
      delete(delete.getFamilyMap(), writeToWAL);

    } finally {
      if(lockid == null) releaseRowLock(lid);
      closeRegionOperation();
    }
  }


  /**
   * @param familyMap map of family to edits for the given family.
   * @param writeToWAL
   * @throws IOException
   */
  public void delete(Map<byte[], List<KeyValue>> familyMap, boolean writeToWAL)
  throws IOException {
    long now = EnvironmentEdgeManager.currentTimeMillis();
    byte [] byteNow = Bytes.toBytes(now);
    boolean flush = false;
    
    updatesLock.readLock().lock();
    if (coprocessorHost != null) {
      familyMap = coprocessorHost.preDelete(familyMap);
    }
    try {
      
      for (Map.Entry<byte[], List<KeyValue>> e : familyMap.entrySet()) {

        byte[] family = e.getKey();
        List<KeyValue> kvs = e.getValue();
        Map<byte[], Integer> kvCount = new TreeMap<byte[], Integer>(Bytes.BYTES_COMPARATOR);

        for (KeyValue kv: kvs) {
          //  Check if time is LATEST, change to time of most recent addition if so
          //  This is expensive.
          if (kv.isLatestTimestamp() && kv.isDeleteType()) {
            byte[] qual = kv.getQualifier();
            if (qual == null) qual = HConstants.EMPTY_BYTE_ARRAY;

            Integer count = kvCount.get(qual);
            if (count == null) {
              kvCount.put(qual, 1);
            } else {
              kvCount.put(qual, count + 1);
            }
            count = kvCount.get(qual);

            Get get = new Get(kv.getRow());
            get.setMaxVersions(count);
            get.addColumn(family, qual);

            List<KeyValue> result = get(get, false);

            if (result.size() < count) {
              // Nothing to delete
              kv.updateLatestStamp(byteNow);
              continue;
            }
            if (result.size() > count) {
              throw new RuntimeException("Unexpected size: " + result.size());
            }
            KeyValue getkv = result.get(count - 1);
            Bytes.putBytes(kv.getBuffer(), kv.getTimestampOffset(),
                getkv.getBuffer(), getkv.getTimestampOffset(), Bytes.SIZEOF_LONG);
          } else {
            kv.updateLatestStamp(byteNow);
          }
        }
      }

      if (writeToWAL) {
        // write/sync to WAL should happen before we touch memstore.
        //
        // If order is reversed, i.e. we write to memstore first, and
        // for some reason fail to write/sync to commit log, the memstore
        // will contain uncommitted transactions.
        //
        // bunch up all edits across all column families into a
        // single WALEdit.
        WALEdit walEdit = new WALEdit();
        addFamilyMapToWALEdit(familyMap, walEdit);
        this.log.append(regionInfo, regionInfo.getTableDesc().getName(),
            walEdit, now);
      }

      // Now make changes to the memstore.
      long addedSize = applyFamilyMapToMemstore(familyMap);
      flush = isFlushSize(memstoreSize.addAndGet(addedSize));
    } finally {
      if (coprocessorHost != null) {
        familyMap = coprocessorHost.postDelete(familyMap);
      }
      this.updatesLock.readLock().unlock();
    }    
    if (flush) {
      // Request a cache flush.  Do it outside update lock.
      requestFlush();
    }
  }

  /**
   * @param put
   * @throws IOException
   */
  public void put(Put put) throws IOException {
    this.put(put, null, put.getWriteToWAL());
  }

  /**
   * @param put
   * @param writeToWAL
   * @throws IOException
   */
  public void put(Put put, boolean writeToWAL) throws IOException {
    this.put(put, null, writeToWAL);
  }

  /**
   * @param put
   * @param lockid
   * @throws IOException
   */
  public void put(Put put, Integer lockid) throws IOException {
    this.put(put, lockid, put.getWriteToWAL());
  }

  /**
   * @param put
   * @param lockid
   * @param writeToWAL
   * @throws IOException
   */
  public void put(Put put, Integer lockid, boolean writeToWAL)
  throws IOException {
    checkReadOnly();

    // Do a rough check that we have resources to accept a write.  The check is
    // 'rough' in that between the resource check and the call to obtain a
    // read lock, resources may run out.  For now, the thought is that this
    // will be extremely rare; we'll deal with it when it happens.
    checkResources();
    startRegionOperation();
    try {
      // We obtain a per-row lock, so other clients will block while one client
      // performs an update. The read lock is released by the client calling
      // #commit or #abort or if the HRegionServer lease on the lock expires.
      // See HRegionServer#RegionListener for how the expire on HRegionServer
      // invokes a HRegion#abort.
      byte [] row = put.getRow();
      // If we did not pass an existing row lock, obtain a new one
      Integer lid = getLock(lockid, row, true);

      try {
        // All edits for the given row (across all column families) must happen atomically.
        // Coprocessor interception happens in put(Map,boolean)
        put(put.getFamilyMap(), writeToWAL);
      } finally {
        if(lockid == null) releaseRowLock(lid);
      }
    } finally {
      closeRegionOperation();
    }
  }

  /**
   * Struct-like class that tracks the progress of a batch operation,
   * accumulating status codes and tracking the index at which processing
   * is proceeding.
   */
  private static class BatchOperationInProgress<T> {
    T[] operations;
    OperationStatusCode[] retCodes;
    int nextIndexToProcess = 0;

    public BatchOperationInProgress(T[] operations) {
      this.operations = operations;
      retCodes = new OperationStatusCode[operations.length];
      Arrays.fill(retCodes, OperationStatusCode.NOT_RUN);
    }

    public boolean isDone() {
      return nextIndexToProcess == operations.length;
    }
  }

  /**
   * Perform a batch put with no pre-specified locks
   * @see HRegion#put(Pair[])
   */
  public OperationStatusCode[] put(Put[] puts) throws IOException {
    @SuppressWarnings("unchecked")
    Pair<Put, Integer> putsAndLocks[] = new Pair[puts.length];

    for (int i = 0; i < puts.length; i++) {
      putsAndLocks[i] = new Pair<Put, Integer>(puts[i], null);
    }
    return put(putsAndLocks);
  }

  /**
   * Perform a batch of puts.
   * @param putsAndLocks the list of puts paired with their requested lock IDs.
   * @throws IOException
   */
  public OperationStatusCode[] put(Pair<Put, Integer>[] putsAndLocks) throws IOException {
    BatchOperationInProgress<Pair<Put, Integer>> batchOp =
      new BatchOperationInProgress<Pair<Put,Integer>>(putsAndLocks);

    while (!batchOp.isDone()) {
      checkReadOnly();
      checkResources();

      long newSize;
      startRegionOperation();
      try {
        long addedSize = doMiniBatchPut(batchOp);
        newSize = memstoreSize.addAndGet(addedSize);
      } finally {
        closeRegionOperation();
      }
      if (isFlushSize(newSize)) {
        requestFlush();
      }
    }
    return batchOp.retCodes;
  }

  private long doMiniBatchPut(BatchOperationInProgress<Pair<Put, Integer>> batchOp) throws IOException {
    long now = EnvironmentEdgeManager.currentTimeMillis();
    byte[] byteNow = Bytes.toBytes(now);

    /** Keep track of the locks we hold so we can release them in finally clause */
    List<Integer> acquiredLocks = Lists.newArrayListWithCapacity(batchOp.operations.length);
    // We try to set up a batch in the range [firstIndex,lastIndexExclusive)
    int firstIndex = batchOp.nextIndexToProcess;
    int lastIndexExclusive = firstIndex;
    boolean success = false;
    try {
      // ------------------------------------
      // STEP 1. Try to acquire as many locks as we can, and ensure
      // we acquire at least one.
      // ----------------------------------
      int numReadyToWrite = 0;
      while (lastIndexExclusive < batchOp.operations.length) {
        Pair<Put, Integer> nextPair = batchOp.operations[lastIndexExclusive];
        Put put = nextPair.getFirst();
        Integer providedLockId = nextPair.getSecond();

        // Check the families in the put. If bad, skip this one.
        try {
          checkFamilies(put.getFamilyMap().keySet());
        } catch (NoSuchColumnFamilyException nscf) {
          LOG.warn("No such column family in batch put", nscf);
          batchOp.retCodes[lastIndexExclusive] = OperationStatusCode.BAD_FAMILY;
          lastIndexExclusive++;
          continue;
        }

        // If we haven't got any rows in our batch, we should block to
        // get the next one.
        boolean shouldBlock = numReadyToWrite == 0;
        Integer acquiredLockId = getLock(providedLockId, put.getRow(), shouldBlock);
        if (acquiredLockId == null) {
          // We failed to grab another lock
          assert !shouldBlock : "Should never fail to get lock when blocking";
          break; // stop acquiring more rows for this batch
        }
        if (providedLockId == null) {
          acquiredLocks.add(acquiredLockId);
        }
        lastIndexExclusive++;
        numReadyToWrite++;
      }
      // We've now grabbed as many puts off the list as we can
      assert numReadyToWrite > 0;

      // ------------------------------------
      // STEP 2. Update any LATEST_TIMESTAMP timestamps
      // ----------------------------------
      for (int i = firstIndex; i < lastIndexExclusive; i++) {
        updateKVTimestamps(
            batchOp.operations[i].getFirst().getFamilyMap().values(),
            byteNow);
      }

      // ------------------------------------
      // STEP 3. Write to WAL
      // ----------------------------------
      WALEdit walEdit = new WALEdit();
      for (int i = firstIndex; i < lastIndexExclusive; i++) {
        // Skip puts that were determined to be invalid during preprocessing
        if (batchOp.retCodes[i] != OperationStatusCode.NOT_RUN) continue;

        Put p = batchOp.operations[i].getFirst();
        if (!p.getWriteToWAL()) continue;
        addFamilyMapToWALEdit(p.getFamilyMap(), walEdit);
      }

      // Append the edit to WAL
      this.log.append(regionInfo, regionInfo.getTableDesc().getName(),
          walEdit, now);

      // ------------------------------------
      // STEP 4. Write back to memstore
      // ----------------------------------
      long addedSize = 0;
      for (int i = firstIndex; i < lastIndexExclusive; i++) {
        if (batchOp.retCodes[i] != OperationStatusCode.NOT_RUN) continue;

        Put p = batchOp.operations[i].getFirst();
        addedSize += applyFamilyMapToMemstore(p.getFamilyMap());
        batchOp.retCodes[i] = OperationStatusCode.SUCCESS;
      }
      success = true;
      return addedSize;
    } finally {
      for (Integer toRelease : acquiredLocks) {
        releaseRowLock(toRelease);
      }
      if (!success) {
        for (int i = firstIndex; i < lastIndexExclusive; i++) {
          if (batchOp.retCodes[i] == OperationStatusCode.NOT_RUN) {
            batchOp.retCodes[i] = OperationStatusCode.FAILURE;
          }
        }
      }
      batchOp.nextIndexToProcess = lastIndexExclusive;
    }
  }

  //TODO, Think that gets/puts and deletes should be refactored a bit so that
  //the getting of the lock happens before, so that you would just pass it into
  //the methods. So in the case of checkAndMutate you could just do lockRow,
  //get, put, unlockRow or something
  /**
   *
   * @param row
   * @param family
   * @param qualifier
   * @param expectedValue
   * @param lockId
   * @param writeToWAL
   * @throws IOException
   * @return true if the new put was execute, false otherwise
   */
  public boolean checkAndMutate(byte [] row, byte [] family, byte [] qualifier,
      byte [] expectedValue, Writable w, Integer lockId, boolean writeToWAL)
  throws IOException{
    checkReadOnly();
    //TODO, add check for value length or maybe even better move this to the
    //client if this becomes a global setting
    checkResources();
    boolean isPut = w instanceof Put;
    if (!isPut && !(w instanceof Delete))
      throw new IOException("Action must be Put or Delete");

    startRegionOperation();
    try {
      RowLock lock = isPut ? ((Put)w).getRowLock() : ((Delete)w).getRowLock();
      Get get = new Get(row, lock);
      checkFamily(family);
      get.addColumn(family, qualifier);

      // Lock row
      Integer lid = getLock(lockId, get.getRow(), true);
      List<KeyValue> result = new ArrayList<KeyValue>();
      try {
        result = get(get, false);

        boolean matches = false;
        if (result.size() == 0 &&
            (expectedValue == null || expectedValue.length == 0)) {
          matches = true;
        } else if (result.size() == 1) {
          //Compare the expected value with the actual value
          byte [] actualValue = result.get(0).getValue();
          matches = Bytes.equals(expectedValue, actualValue);
        }
        //If matches put the new put or delete the new delete
        if (matches) {
          // All edits for the given row (across all column families) must happen atomically.
          if (isPut) {
            put(((Put)w).getFamilyMap(), writeToWAL);
          } else {
            Delete d = (Delete)w;
            prepareDelete(d);
            delete(d.getFamilyMap(), writeToWAL);
          }
          return true;
        }
        return false;
      } finally {
        if(lockId == null) releaseRowLock(lid);
      }
    } finally {
      closeRegionOperation();
    }
  }


  /**
   * Replaces any KV timestamps set to {@link HConstants#LATEST_TIMESTAMP}
   * with the provided current timestamp.
   */
  private void updateKVTimestamps(
      final Iterable<List<KeyValue>> keyLists, final byte[] now) {
    for (List<KeyValue> keys: keyLists) {
      if (keys == null) continue;
      for (KeyValue key : keys) {
        key.updateLatestStamp(now);
      }
    }
  }

  /*
   * Check if resources to support an update.
   *
   * Here we synchronize on HRegion, a broad scoped lock.  Its appropriate
   * given we're figuring in here whether this region is able to take on
   * writes.  This is only method with a synchronize (at time of writing),
   * this and the synchronize on 'this' inside in internalFlushCache to send
   * the notify.
   */
  private void checkResources() {

    // If catalog region, do not impose resource constraints or block updates.
    if (this.getRegionInfo().isMetaRegion()) return;

    boolean blocked = false;
    while (this.memstoreSize.get() > this.blockingMemStoreSize) {
      requestFlush();
      if (!blocked) {
        LOG.info("Blocking updates for '" + Thread.currentThread().getName() +
          "' on region " + Bytes.toStringBinary(getRegionName()) +
          ": memstore size " +
          StringUtils.humanReadableInt(this.memstoreSize.get()) +
          " is >= than blocking " +
          StringUtils.humanReadableInt(this.blockingMemStoreSize) + " size");
      }
      blocked = true;
      synchronized(this) {
        try {
          wait(threadWakeFrequency);
        } catch (InterruptedException e) {
          // continue;
        }
      }
    }
    if (blocked) {
      LOG.info("Unblocking updates for region " + this + " '"
          + Thread.currentThread().getName() + "'");
    }
  }

  /**
   * @throws IOException Throws exception if region is in read-only mode.
   */
  protected void checkReadOnly() throws IOException {
    if (this.writestate.isReadOnly()) {
      throw new IOException("region is read only");
    }
  }

  /**
   * Add updates first to the hlog and then add values to memstore.
   * Warning: Assumption is caller has lock on passed in row.
   * @param family
   * @param edits Cell updates by column
   * @praram now
   * @throws IOException
   */
  private void put(byte [] family, List<KeyValue> edits)
  throws IOException {
    Map<byte[], List<KeyValue>> familyMap;
    familyMap = new HashMap<byte[], List<KeyValue>>();
    
    familyMap.put(family, edits);
    this.put(familyMap, true);
  }

  /**
   * Add updates first to the hlog (if writeToWal) and then add values to memstore.
   * Warning: Assumption is caller has lock on passed in row.
   * @param familyMap map of family to edits for the given family.
   * @param writeToWAL if true, then we should write to the log
   * @throws IOException
   */
  private void put(Map<byte [], List<KeyValue>> familyMap,
    boolean writeToWAL) throws IOException {
    long now = EnvironmentEdgeManager.currentTimeMillis();
    byte[] byteNow = Bytes.toBytes(now);
    boolean flush = false;

    if (coprocessorHost != null) {
      familyMap = coprocessorHost.prePut(familyMap);
    }

    this.updatesLock.readLock().lock();
    try {
      checkFamilies(familyMap.keySet());
      updateKVTimestamps(familyMap.values(), byteNow);
      // write/sync to WAL should happen before we touch memstore.
      //
      // If order is reversed, i.e. we write to memstore first, and
      // for some reason fail to write/sync to commit log, the memstore
      // will contain uncommitted transactions.
      if (writeToWAL) {
        WALEdit walEdit = new WALEdit();
        addFamilyMapToWALEdit(familyMap, walEdit);
        this.log.append(regionInfo, regionInfo.getTableDesc().getName(),
           walEdit, now);
      }

      long addedSize = applyFamilyMapToMemstore(familyMap);
      flush = isFlushSize(memstoreSize.addAndGet(addedSize));
    } finally {
      this.updatesLock.readLock().unlock();
    }
    if (coprocessorHost != null) {
      familyMap = coprocessorHost.postPut(familyMap);
    }
    if (flush) {
      // Request a cache flush.  Do it outside update lock.
      requestFlush();
    }
  }

  /**
   * Atomically apply the given map of family->edits to the memstore.
   * This handles the consistency control on its own, but the caller
   * should already have locked updatesLock.readLock(). This also does
   * <b>not</b> check the families for validity.
   *
   * @return the additional memory usage of the memstore caused by the
   * new entries.
   */
  private long applyFamilyMapToMemstore(Map<byte[], List<KeyValue>> familyMap) {
    ReadWriteConsistencyControl.WriteEntry w = null;
    long size = 0;
    try {
      w = rwcc.beginMemstoreInsert();

      for (Map.Entry<byte[], List<KeyValue>> e : familyMap.entrySet()) {
        byte[] family = e.getKey();
        List<KeyValue> edits = e.getValue();

        Store store = getStore(family);
        for (KeyValue kv: edits) {
          kv.setMemstoreTS(w.getWriteNumber());
          size += store.add(kv);
        }
      }
    } finally {
      rwcc.completeMemstoreInsert(w);
    }
    return size;
  }

  /**
   * Check the collection of families for validity.
   * @throws NoSuchColumnFamilyException if a family does not exist.
   */
  private void checkFamilies(Collection<byte[]> families)
  throws NoSuchColumnFamilyException {
    for (byte[] family : families) {
      checkFamily(family);
    }
  }

  /**
   * Append the given map of family->edits to a WALEdit data structure.
   * This does not write to the HLog itself.
   * @param familyMap map of family->edits
   * @param walEdit the destination entry to append into
   */
  private void addFamilyMapToWALEdit(Map<byte[], List<KeyValue>> familyMap,
      WALEdit walEdit) {
    for (List<KeyValue> edits : familyMap.values()) {
      for (KeyValue kv : edits) {
        walEdit.add(kv);
      }
    }
  }

  private void requestFlush() {
    if (this.flushRequester == null) {
      return;
    }
    synchronized (writestate) {
      if (this.writestate.isFlushRequested()) {
        return;
      }
      writestate.flushRequested = true;
    }
    // Make request outside of synchronize block; HBASE-818.
    this.flushRequester.requestFlush(this);
    if (LOG.isDebugEnabled()) {
      LOG.debug("Flush requested on " + this);
    }
  }

  /*
   * @param size
   * @return True if size is over the flush threshold
   */
  private boolean isFlushSize(final long size) {
    return size > this.memstoreFlushSize;
  }

  /**
   * Read the edits log put under this region by wal log splitting process.  Put
   * the recovered edits back up into this region.
   *
   * <p>We can ignore any log message that has a sequence ID that's equal to or
   * lower than minSeqId.  (Because we know such log messages are already
   * reflected in the HFiles.)
   *
   * <p>While this is running we are putting pressure on memory yet we are
   * outside of our usual accounting because we are not yet an onlined region
   * (this stuff is being run as part of Region initialization).  This means
   * that if we're up against global memory limits, we'll not be flagged to flush
   * because we are not online. We can't be flushed by usual mechanisms anyways;
   * we're not yet online so our relative sequenceids are not yet aligned with
   * HLog sequenceids -- not till we come up online, post processing of split
   * edits.
   *
   * <p>But to help relieve memory pressure, at least manage our own heap size
   * flushing if are in excess of per-region limits.  Flushing, though, we have
   * to be careful and avoid using the regionserver/hlog sequenceid.  Its running
   * on a different line to whats going on in here in this region context so if we
   * crashed replaying these edits, but in the midst had a flush that used the
   * regionserver log with a sequenceid in excess of whats going on in here
   * in this region and with its split editlogs, then we could miss edits the
   * next time we go to recover. So, we have to flush inline, using seqids that
   * make sense in a this single region context only -- until we online.
   *
   * @param regiondir
   * @param minSeqId Any edit found in split editlogs needs to be in excess of
   * this minSeqId to be applied, else its skipped.
   * @param reporter
   * @return the sequence id of the last edit added to this region out of the
   * recovered edits log or <code>minSeqId</code> if nothing added from editlogs.
   * @throws UnsupportedEncodingException
   * @throws IOException
   */
  protected long replayRecoveredEditsIfAny(final Path regiondir,
      final long minSeqId, final Progressable reporter)
  throws UnsupportedEncodingException, IOException {
    long seqid = minSeqId;
    NavigableSet<Path> files = HLog.getSplitEditFilesSorted(this.fs, regiondir);
    if (files == null || files.isEmpty()) return seqid;
    for (Path edits: files) {
      if (edits == null || !this.fs.exists(edits)) {
        LOG.warn("Null or non-existent edits file: " + edits);
        continue;
      }
      if (isZeroLengthThenDelete(this.fs, edits)) continue;
      try {
        seqid = replayRecoveredEdits(edits, seqid, reporter);
      } catch (IOException e) {
        boolean skipErrors = conf.getBoolean("hbase.skip.errors", false);
        if (skipErrors) {
          Path p = HLog.moveAsideBadEditsFile(fs, edits);
          LOG.error("hbase.skip.errors=true so continuing. Renamed " + edits +
            " as " + p, e);
        } else {
          throw e;
        }
      }
    }
    if (seqid > minSeqId) {
      // Then we added some edits to memory. Flush and cleanup split edit files.
      internalFlushcache(null, seqid);
    }
    // Now delete the content of recovered edits.  We're done w/ them.
    for (Path file: files) {
      if (!this.fs.delete(file, false)) {
        LOG.error("Failed delete of " + file);
      } else {
        LOG.debug("Deleted recovered.edits file=" + file);
      }
    }
    return seqid;
  }

  /*
   * @param edits File of recovered edits.
   * @param minSeqId Minimum sequenceid found in a store file.  Edits in log
   * must be larger than this to be replayed.
   * @param reporter
   * @return the sequence id of the last edit added to this region out of the
   * recovered edits log or <code>minSeqId</code> if nothing added from editlogs.
   * @throws IOException
   */
  private long replayRecoveredEdits(final Path edits,
      final long minSeqId, final Progressable reporter)
    throws IOException {
    LOG.info("Replaying edits from " + edits + "; minSequenceid=" + minSeqId);
    HLog.Reader reader = HLog.getReader(this.fs, edits, conf);
    try {
      return replayRecoveredEdits(reader, minSeqId, reporter);
    } finally {
      reader.close();
    }
  }

 /* @param reader Reader against file of recovered edits.
  * @param minSeqId Any edit found in split editlogs needs to be in excess of
  * this minSeqId to be applied, else its skipped.
  * @param reporter
  * @return the sequence id of the last edit added to this region out of the
  * recovered edits log or <code>minSeqId</code> if nothing added from editlogs.
  * @throws IOException
  */
  private long replayRecoveredEdits(final HLog.Reader reader,
    final long minSeqId, final Progressable reporter)
  throws IOException {
    long currentEditSeqId = minSeqId;
    long firstSeqIdInLog = -1;
    long skippedEdits = 0;
    long editsCount = 0;
    HLog.Entry entry;
    Store store = null;
    // How many edits to apply before we send a progress report.
    int interval = this.conf.getInt("hbase.hstore.report.interval.edits", 2000);
    while ((entry = reader.next()) != null) {
      HLogKey key = entry.getKey();
      WALEdit val = entry.getEdit();
      if (firstSeqIdInLog == -1) {
        firstSeqIdInLog = key.getLogSeqNum();
      }
      // Now, figure if we should skip this edit.
      if (key.getLogSeqNum() <= currentEditSeqId) {
        skippedEdits++;
        continue;
      }
      currentEditSeqId = key.getLogSeqNum();
      boolean flush = false;
      for (KeyValue kv: val.getKeyValues()) {
        // Check this edit is for me. Also, guard against writing the special
        // METACOLUMN info such as HBASE::CACHEFLUSH entries
        if (kv.matchingFamily(HLog.METAFAMILY) ||
            !Bytes.equals(key.getEncodedRegionName(), this.regionInfo.getEncodedNameAsBytes())) {
          skippedEdits++;
          continue;
        }
        // Figure which store the edit is meant for.
        if (store == null || !kv.matchingFamily(store.getFamily().getName())) {
          store = this.stores.get(kv.getFamily());
        }
        if (store == null) {
          // This should never happen.  Perhaps schema was changed between
          // crash and redeploy?
          LOG.warn("No family for " + kv);
          skippedEdits++;
          continue;
        }
        // Once we are over the limit, restoreEdit will keep returning true to
        // flush -- but don't flush until we've played all the kvs that make up
        // the WALEdit.
        flush = restoreEdit(store, kv);
        editsCount++;
     }
     if (flush) internalFlushcache(null, currentEditSeqId);

      // Every 'interval' edits, tell the reporter we're making progress.
      // Have seen 60k edits taking 3minutes to complete.
      if (reporter != null && (editsCount % interval) == 0) {
        reporter.progress();
      }
    }
    if (LOG.isDebugEnabled()) {
      LOG.debug("Applied " + editsCount + ", skipped " + skippedEdits +
        ", firstSequenceidInLog=" + firstSeqIdInLog +
        ", maxSequenceidInLog=" + currentEditSeqId);
    }
    return currentEditSeqId;
  }

  /**
   * Used by tests
   * @param s Store to add edit too.
   * @param kv KeyValue to add.
   * @return True if we should flush.
   */
  protected boolean restoreEdit(final Store s, final KeyValue kv) {
    return isFlushSize(this.memstoreSize.addAndGet(s.add(kv)));
  }

  /*
   * @param fs
   * @param p File to check.
   * @return True if file was zero-length (and if so, we'll delete it in here).
   * @throws IOException
   */
  private static boolean isZeroLengthThenDelete(final FileSystem fs, final Path p)
  throws IOException {
    FileStatus stat = fs.getFileStatus(p);
    if (stat.getLen() > 0) return false;
    LOG.warn("File " + p + " is zero-length, deleting.");
    fs.delete(p, false);
    return true;
  }

  protected Store instantiateHStore(Path tableDir, HColumnDescriptor c)
  throws IOException {
    return new Store(tableDir, this, c, this.fs, this.conf);
  }

  /**
   * Return HStore instance.
   * Use with caution.  Exposed for use of fixup utilities.
   * @param column Name of column family hosted by this region.
   * @return Store that goes with the family on passed <code>column</code>.
   * TODO: Make this lookup faster.
   */
  public Store getStore(final byte [] column) {
    return this.stores.get(column);
  }

  //////////////////////////////////////////////////////////////////////////////
  // Support code
  //////////////////////////////////////////////////////////////////////////////

  /** Make sure this is a valid row for the HRegion */
  private void checkRow(final byte [] row) throws IOException {
    if(!rowIsInRange(regionInfo, row)) {
      throw new WrongRegionException("Requested row out of range for " +
          "HRegion " + this + ", startKey='" +
          Bytes.toStringBinary(regionInfo.getStartKey()) + "', getEndKey()='" +
          Bytes.toStringBinary(regionInfo.getEndKey()) + "', row='" +
          Bytes.toStringBinary(row) + "'");
    }
  }

  /**
   * Obtain a lock on the given row.  Blocks until success.
   *
   * I know it's strange to have two mappings:
   * <pre>
   *   ROWS  ==> LOCKS
   * </pre>
   * as well as
   * <pre>
   *   LOCKS ==> ROWS
   * </pre>
   *
   * But it acts as a guard on the client; a miswritten client just can't
   * submit the name of a row and start writing to it; it must know the correct
   * lockid, which matches the lock list in memory.
   *
   * <p>It would be more memory-efficient to assume a correctly-written client,
   * which maybe we'll do in the future.
   *
   * @param row Name of row to lock.
   * @throws IOException
   * @return The id of the held lock.
   */
  public Integer obtainRowLock(final byte [] row) throws IOException {
    startRegionOperation();
    try {
      return internalObtainRowLock(row, true);
    } finally {
      closeRegionOperation();
    }
  }

  /**
   * Tries to obtain a row lock on the given row, but does not block if the
   * row lock is not available. If the lock is not available, returns false.
   * Otherwise behaves the same as the above method.
   * @see HRegion#obtainRowLock(byte[])
   */
  public Integer tryObtainRowLock(final byte[] row) throws IOException {
    startRegionOperation();
    try {
      return internalObtainRowLock(row, false);
    } finally {
      closeRegionOperation();
    }
  }

  /**
   * Obtains or tries to obtain the given row lock.
   * @param waitForLock if true, will block until the lock is available.
   *        Otherwise, just tries to obtain the lock and returns
   *        null if unavailable.
   */
  private Integer internalObtainRowLock(final byte[] row, boolean waitForLock)
  throws IOException {
    checkRow(row);
    startRegionOperation();
    try {
      synchronized (lockedRows) {
        while (lockedRows.contains(row)) {
          if (!waitForLock) {
            return null;
          }
          try {
            lockedRows.wait();
          } catch (InterruptedException ie) {
            // Empty
          }
        }
        // generate a new lockid. Attempt to insert the new [lockid, row].
        // if this lockid already exists in the map then revert and retry
        // We could have first done a lockIds.get, and if it does not exist only
        // then do a lockIds.put, but the hope is that the lockIds.put will
        // mostly return null the first time itself because there won't be
        // too many lockId collisions.
        byte [] prev = null;
        Integer lockId = null;
        do {
          lockId = new Integer(lockIdGenerator++);
          prev = lockIds.put(lockId, row);
          if (prev != null) {
            lockIds.put(lockId, prev);    // revert old value
            lockIdGenerator = rand.nextInt(); // generate new start point
          }
        } while (prev != null);

        lockedRows.add(row);
        lockedRows.notifyAll();
        return lockId;
      }
    } finally {
      closeRegionOperation();
    }
  }

  /**
   * Used by unit tests.
   * @param lockid
   * @return Row that goes with <code>lockid</code>
   */
  byte [] getRowFromLock(final Integer lockid) {
    synchronized (lockedRows) {
      return lockIds.get(lockid);
    }
  }

  /**
   * Release the row lock!
   * @param lockid  The lock ID to release.
   */
  public void releaseRowLock(final Integer lockid) {
    synchronized (lockedRows) {
      byte[] row = lockIds.remove(lockid);
      lockedRows.remove(row);
      lockedRows.notifyAll();
    }
  }

  /**
   * See if row is currently locked.
   * @param lockid
   * @return boolean
   */
  boolean isRowLocked(final Integer lockid) {
    synchronized (lockedRows) {
      if (lockIds.get(lockid) != null) {
        return true;
      }
      return false;
    }
  }

  /**
   * Returns existing row lock if found, otherwise
   * obtains a new row lock and returns it.
   * @param lockid requested by the user, or null if the user didn't already hold lock
   * @param row the row to lock
   * @param waitForLock if true, will block until the lock is available, otherwise will
   * simply return null if it could not acquire the lock.
   * @return lockid or null if waitForLock is false and the lock was unavailable.
   */
  private Integer getLock(Integer lockid, byte [] row, boolean waitForLock)
  throws IOException {
    Integer lid = null;
    if (lockid == null) {
      lid = internalObtainRowLock(row, waitForLock);
    } else {
      if (!isRowLocked(lockid)) {
        throw new IOException("Invalid row lock");
      }
      lid = lockid;
    }
    return lid;
  }

  public void bulkLoadHFile(String hfilePath, byte[] familyName)
  throws IOException {
    startRegionOperation();
    try {
      Store store = getStore(familyName);
      if (store == null) {
        throw new DoNotRetryIOException(
            "No such column family " + Bytes.toStringBinary(familyName));
      }
      store.bulkLoadHFile(hfilePath);
    } finally {
      closeRegionOperation();
    }

  }


  @Override
  public boolean equals(Object o) {
    if (!(o instanceof HRegion)) {
      return false;
    }
    return this.hashCode() == ((HRegion)o).hashCode();
  }

  @Override
  public int hashCode() {
    return Bytes.hashCode(this.regionInfo.getRegionName());
  }

  @Override
  public String toString() {
    return this.regionInfo.getRegionNameAsString();
  }

  /** @return Path of region base directory */
  public Path getTableDir() {
    return this.tableDir;
  }

  /**
   * RegionScanner is an iterator through a bunch of rows in an HRegion.
   * <p>
   * It is used to combine scanners from multiple Stores (aka column families).
   */
  class RegionScanner implements InternalScanner {
    // Package local for testability
    KeyValueHeap storeHeap = null;
    private final byte [] stopRow;
    private Filter filter;
    private List<KeyValue> results = new ArrayList<KeyValue>();
    private int batch;
    private int isScan;
    private boolean filterClosed = false;
    private long readPt;

    public HRegionInfo getRegionName() {
      return regionInfo;
    }
    RegionScanner(Scan scan, List<KeyValueScanner> additionalScanners) throws IOException {
      //DebugPrint.println("HRegionScanner.<init>");
      this.filter = scan.getFilter();
      this.batch = scan.getBatch();
      if (Bytes.equals(scan.getStopRow(), HConstants.EMPTY_END_ROW)) {
        this.stopRow = null;
      } else {
        this.stopRow = scan.getStopRow();
      }
      // If we are doing a get, we want to be [startRow,endRow] normally
      // it is [startRow,endRow) and if startRow=endRow we get nothing.
      this.isScan = scan.isGetScan() ? -1 : 0;

      this.readPt = ReadWriteConsistencyControl.resetThreadReadPoint(rwcc);

      List<KeyValueScanner> scanners = new ArrayList<KeyValueScanner>();
      if (additionalScanners != null) {
        scanners.addAll(additionalScanners);
      }

      for (Map.Entry<byte[], NavigableSet<byte[]>> entry :
          scan.getFamilyMap().entrySet()) {
        Store store = stores.get(entry.getKey());
        scanners.add(store.getScanner(scan, entry.getValue()));
      }
      this.storeHeap = new KeyValueHeap(scanners, comparator);
    }

    RegionScanner(Scan scan) throws IOException {
      this(scan, null);
    }

    /**
     * Reset both the filter and the old filter.
     */
    protected void resetFilters() {
      if (filter != null) {
        filter.reset();
      }
    }

    public synchronized boolean next(List<KeyValue> outResults, int limit)
        throws IOException {
      if (this.filterClosed) {
        throw new UnknownScannerException("Scanner was closed (timed out?) " +
            "after we renewed it. Could be caused by a very slow scanner " +
            "or a lengthy garbage collection");
      }
      startRegionOperation();
      try {

        // This could be a new thread from the last time we called next().
        ReadWriteConsistencyControl.setThreadReadPoint(this.readPt);

        results.clear();
        if (coprocessorHost != null) {
          results = coprocessorHost.preScannerNext(hashCode(), results);
        }
        boolean returnResult = nextInternal(limit);

        if (coprocessorHost != null) {
          results = coprocessorHost.postScannerNext(hashCode(), results);
        }
        outResults.addAll(results);
        resetFilters();
        if (isFilterDone()) {
          return false;
        }
        return returnResult;
      } finally {
        closeRegionOperation();
      }
    }

    public synchronized boolean next(List<KeyValue> outResults)
        throws IOException {
      // apply the batching limit by default
      return next(outResults, batch);
    }

    /*
     * @return True if a filter rules the scanner is over, done.
     */
    synchronized boolean isFilterDone() {
      return this.filter != null && this.filter.filterAllRemaining();
    }

    private boolean nextInternal(int limit) throws IOException {
      while (true) {
        byte [] currentRow = peekRow();
        if (isStopRow(currentRow)) {
          if (filter != null && filter.hasFilterRow()) {
            filter.filterRow(results);
          }
          if (filter != null && filter.filterRow()) {
            results.clear();
          }

          return false;
        } else if (filterRowKey(currentRow)) {
          nextRow(currentRow);
        } else {
          byte [] nextRow;
          do {
            this.storeHeap.next(results, limit - results.size());
            if (limit > 0 && results.size() == limit) {
              if (this.filter != null && filter.hasFilterRow()) throw new IncompatibleFilterException(
                  "Filter with filterRow(List<KeyValue>) incompatible with scan with limit!");
              return true; // we are expecting more yes, but also limited to how many we can return.
            }
          } while (Bytes.equals(currentRow, nextRow = peekRow()));

          final boolean stopRow = isStopRow(nextRow);

          // now that we have an entire row, lets process with a filters:

          // first filter with the filterRow(List)
          if (filter != null && filter.hasFilterRow()) {
            filter.filterRow(results);
          }

          if (results.isEmpty() || filterRow()) {
            // this seems like a redundant step - we already consumed the row
            // there're no left overs.
            // the reasons for calling this method are:
            // 1. reset the filters.
            // 2. provide a hook to fast forward the row (used by subclasses)
            nextRow(currentRow);

            // This row was totally filtered out, if this is NOT the last row,
            // we should continue on.

            if (!stopRow) continue;
          }
          return !stopRow;
        }
      }
    }

    private boolean filterRow() {
      return filter != null
          && filter.filterRow();
    }
    private boolean filterRowKey(byte[] row) {
      return filter != null
          && filter.filterRowKey(row, 0, row.length);
    }

    protected void nextRow(byte [] currentRow) throws IOException {
      while (Bytes.equals(currentRow, peekRow())) {
        this.storeHeap.next(MOCKED_LIST);
      }
      results.clear();
      resetFilters();
    }

    private byte[] peekRow() {
      KeyValue kv = this.storeHeap.peek();
      return kv == null ? null : kv.getRow();
    }

    private boolean isStopRow(byte [] currentRow) {
      return currentRow == null ||
          (stopRow != null &&
          comparator.compareRows(stopRow, 0, stopRow.length,
              currentRow, 0, currentRow.length) <= isScan);
    }

    public synchronized void close() throws IOException {
      if (coprocessorHost != null) {
        coprocessorHost.preScannerClose(hashCode());
      }
      if (storeHeap != null) {
        storeHeap.close();
        storeHeap = null;
      }
      this.filterClosed = true;
      if (coprocessorHost != null) {
        coprocessorHost.postScannerClose(hashCode());
      }
    }
  }

  // Utility methods
  /**
   * A utility method to create new instances of HRegion based on the
   * {@link HConstants#REGION_IMPL} configuration property.
   * @param tableDir qualified path of directory where region should be located,
   * usually the table directory.
   * @param log The HLog is the outbound log for any updates to the HRegion
   * (There's a single HLog for all the HRegions on a single HRegionServer.)
   * The log file is a logfile from the previous execution that's
   * custom-computed for this HRegion. The HRegionServer computes and sorts the
   * appropriate log info for this HRegion. If there is a previous log file
   * (implying that the HRegion has been written-to before), then read it from
   * the supplied path.
   * @param fs is the filesystem.
   * @param conf is global configuration settings.
   * @param regionInfo - HRegionInfo that describes the region
   * is new), then read them from the supplied path.
   * @param flushListener an object that implements CacheFlushListener or null
   * making progress to master -- otherwise master might think region deploy
   * failed.  Can be null.
   * @return the new instance
   */
  public static HRegion newHRegion(Path tableDir, HLog log, FileSystem fs, Configuration conf,
                                   HRegionInfo regionInfo, FlushRequester flushListener) {
    try {
      @SuppressWarnings("unchecked")
      Class<? extends HRegion> regionClass =
          (Class<? extends HRegion>) conf.getClass(HConstants.REGION_IMPL, HRegion.class);

      Constructor<? extends HRegion> c =
          regionClass.getConstructor(Path.class, HLog.class, FileSystem.class,
              Configuration.class, HRegionInfo.class, FlushRequester.class);

      return c.newInstance(tableDir, log, fs, conf, regionInfo, flushListener);
    } catch (Throwable e) {
      // todo: what should I throw here?
      throw new IllegalStateException("Could not instantiate a region instance.", e);
    }
  }

  /**
   * Convenience method creating new HRegions. Used by createTable and by the
   * bootstrap code in the HMaster constructor.
   * Note, this method creates an {@link HLog} for the created region. It
   * needs to be closed explicitly.  Use {@link HRegion#getLog()} to get
   * access.
   * @param info Info for region to create.
   * @param rootDir Root directory for HBase instance
   * @param conf
   * @return new HRegion
   *
   * @throws IOException
   */
  public static HRegion createHRegion(final HRegionInfo info, final Path rootDir,
    final Configuration conf)
  throws IOException {
    Path tableDir =
      HTableDescriptor.getTableDir(rootDir, info.getTableDesc().getName());
    Path regionDir = HRegion.getRegionDir(tableDir, info.getEncodedName());
    FileSystem fs = FileSystem.get(conf);
    fs.mkdirs(regionDir);
    HRegion region = HRegion.newHRegion(tableDir,
      new HLog(fs, new Path(regionDir, HConstants.HREGION_LOGDIR_NAME),
          new Path(regionDir, HConstants.HREGION_OLDLOGDIR_NAME), conf),
      fs, conf, info, null);
    region.initialize();
    return region;
  }

  /**
   * Open a Region.
   * @param info Info for region to be opened.
   * @param rootDir Root directory for HBase instance
   * @param wal HLog for region to use. This method will call
   * HLog#setSequenceNumber(long) passing the result of the call to
   * HRegion#getMinSequenceId() to ensure the log id is properly kept
   * up.  HRegionStore does this every time it opens a new region.
   * @param conf
   * @return new HRegion
   *
   * @throws IOException
   */
  public static HRegion openHRegion(final HRegionInfo info, final HLog wal,
      final Configuration conf)
  throws IOException {
    return openHRegion(info, wal, conf, null, null);
  }

  /**
   * Open a Region.
   * @param info Info for region to be opened.
   * @param wal HLog for region to use. This method will call
   * HLog#setSequenceNumber(long) passing the result of the call to
   * HRegion#getMinSequenceId() to ensure the log id is properly kept
   * up.  HRegionStore does this every time it opens a new region.
   * @param conf
   * @param flusher An interface we can request flushes against.
   * @param reporter An interface we can report progress against.
   * @return new HRegion
   *
   * @throws IOException
   */
  public static HRegion openHRegion(final HRegionInfo info, final HLog wal,
    final Configuration conf, final FlushRequester flusher,
    final Progressable reporter)
  throws IOException {
    if (LOG.isDebugEnabled()) {
      LOG.debug("Opening region: " + info);
    }
    if (info == null) {
      throw new NullPointerException("Passed region info is null");
    }
    Path dir = HTableDescriptor.getTableDir(FSUtils.getRootDir(conf),
      info.getTableDesc().getName());
    HRegion r = HRegion.newHRegion(dir, wal, FileSystem.get(conf), conf, info,
      flusher);
    return r.openHRegion(reporter);
  }

  /**
   * Open HRegion.
   * Calls initialize and sets sequenceid.
   * @param reporter
   * @return Returns <code>this</code>
   * @throws IOException
   */
  HRegion openHRegion(final Progressable reporter)
  throws IOException {
    long seqid = initialize(reporter);
    if (this.log != null) {
      this.log.setSequenceNumber(seqid);
    }
    return this;
  }

  /**
   * Inserts a new region's meta information into the passed
   * <code>meta</code> region. Used by the HMaster bootstrap code adding
   * new table to ROOT table.
   *
   * @param meta META HRegion to be updated
   * @param r HRegion to add to <code>meta</code>
   *
   * @throws IOException
   */
  public static void addRegionToMETA(HRegion meta, HRegion r)
  throws IOException {
    meta.checkResources();
    // The row key is the region name
    byte[] row = r.getRegionName();
    Integer lid = meta.obtainRowLock(row);
    try {
      final List<KeyValue> edits = new ArrayList<KeyValue>(1);
      edits.add(new KeyValue(row, HConstants.CATALOG_FAMILY,
          HConstants.REGIONINFO_QUALIFIER,
          EnvironmentEdgeManager.currentTimeMillis(),
          Writables.getBytes(r.getRegionInfo())));
      meta.put(HConstants.CATALOG_FAMILY, edits);
    } finally {
      meta.releaseRowLock(lid);
    }
  }

  /**
   * Delete a region's meta information from the passed
   * <code>meta</code> region.  Deletes the row.
   * @param srvr META server to be updated
   * @param metaRegionName Meta region name
   * @param regionName HRegion to remove from <code>meta</code>
   *
   * @throws IOException
   */
  public static void removeRegionFromMETA(final HRegionInterface srvr,
    final byte [] metaRegionName, final byte [] regionName)
  throws IOException {
    Delete delete = new Delete(regionName);
    srvr.delete(metaRegionName, delete);
  }

  /**
   * Utility method used by HMaster marking regions offlined.
   * @param srvr META server to be updated
   * @param metaRegionName Meta region name
   * @param info HRegion to update in <code>meta</code>
   *
   * @throws IOException
   */
  public static void offlineRegionInMETA(final HRegionInterface srvr,
    final byte [] metaRegionName, final HRegionInfo info)
  throws IOException {
    // Puts and Deletes used to be "atomic" here.  We can use row locks if
    // we need to keep that property, or we can expand Puts and Deletes to
    // allow them to be committed at once.
    byte [] row = info.getRegionName();
    Put put = new Put(row);
    info.setOffline(true);
    put.add(HConstants.CATALOG_FAMILY, HConstants.REGIONINFO_QUALIFIER,
        Writables.getBytes(info));
    srvr.put(metaRegionName, put);
    cleanRegionInMETA(srvr, metaRegionName, info);
  }

  /**
   * Clean COL_SERVER and COL_STARTCODE for passed <code>info</code> in
   * <code>.META.</code>
   * @param srvr
   * @param metaRegionName
   * @param info
   * @throws IOException
   */
  public static void cleanRegionInMETA(final HRegionInterface srvr,
    final byte [] metaRegionName, final HRegionInfo info)
  throws IOException {
    Delete del = new Delete(info.getRegionName());
    del.deleteColumns(HConstants.CATALOG_FAMILY, HConstants.SERVER_QUALIFIER);
    del.deleteColumns(HConstants.CATALOG_FAMILY,
        HConstants.STARTCODE_QUALIFIER);
    srvr.delete(metaRegionName, del);
  }

  /**
   * Deletes all the files for a HRegion
   *
   * @param fs the file system object
   * @param rootdir qualified path of HBase root directory
   * @param info HRegionInfo for region to be deleted
   * @throws IOException
   */
  public static void deleteRegion(FileSystem fs, Path rootdir, HRegionInfo info)
  throws IOException {
    deleteRegion(fs, HRegion.getRegionDir(rootdir, info));
  }

  private static void deleteRegion(FileSystem fs, Path regiondir)
  throws IOException {
    if (LOG.isDebugEnabled()) {
      LOG.debug("DELETING region " + regiondir.toString());
    }
    if (!fs.delete(regiondir, true)) {
      LOG.warn("Failed delete of " + regiondir);
    }
  }

  /**
   * Computes the Path of the HRegion
   *
   * @param rootdir qualified path of HBase root directory
   * @param info HRegionInfo for the region
   * @return qualified path of region directory
   */
  public static Path getRegionDir(final Path rootdir, final HRegionInfo info) {
    return new Path(
      HTableDescriptor.getTableDir(rootdir, info.getTableDesc().getName()),
                                   info.getEncodedName());
  }

  /**
   * Determines if the specified row is within the row range specified by the
   * specified HRegionInfo
   *
   * @param info HRegionInfo that specifies the row range
   * @param row row to be checked
   * @return true if the row is within the range specified by the HRegionInfo
   */
  public static boolean rowIsInRange(HRegionInfo info, final byte [] row) {
    return ((info.getStartKey().length == 0) ||
        (Bytes.compareTo(info.getStartKey(), row) <= 0)) &&
        ((info.getEndKey().length == 0) ||
            (Bytes.compareTo(info.getEndKey(), row) > 0));
  }

  /**
   * Make the directories for a specific column family
   *
   * @param fs the file system
   * @param tabledir base directory where region will live (usually the table dir)
   * @param hri
   * @param colFamily the column family
   * @throws IOException
   */
  public static void makeColumnFamilyDirs(FileSystem fs, Path tabledir,
    final HRegionInfo hri, byte [] colFamily)
  throws IOException {
    Path dir = Store.getStoreHomedir(tabledir, hri.getEncodedName(), colFamily);
    if (!fs.mkdirs(dir)) {
      LOG.warn("Failed to create " + dir);
    }
  }

  /**
   * Merge two HRegions.  The regions must be adjacent and must not overlap.
   *
   * @param srcA
   * @param srcB
   * @return new merged HRegion
   * @throws IOException
   */
  public static HRegion mergeAdjacent(final HRegion srcA, final HRegion srcB)
  throws IOException {
    HRegion a = srcA;
    HRegion b = srcB;

    // Make sure that srcA comes first; important for key-ordering during
    // write of the merged file.
    if (srcA.getStartKey() == null) {
      if (srcB.getStartKey() == null) {
        throw new IOException("Cannot merge two regions with null start key");
      }
      // A's start key is null but B's isn't. Assume A comes before B
    } else if ((srcB.getStartKey() == null) ||
      (Bytes.compareTo(srcA.getStartKey(), srcB.getStartKey()) > 0)) {
      a = srcB;
      b = srcA;
    }

    if (!(Bytes.compareTo(a.getEndKey(), b.getStartKey()) == 0)) {
      throw new IOException("Cannot merge non-adjacent regions");
    }
    return merge(a, b);
  }

  /**
   * Merge two regions whether they are adjacent or not.
   *
   * @param a region a
   * @param b region b
   * @return new merged region
   * @throws IOException
   */
  public static HRegion merge(HRegion a, HRegion b) throws IOException {
    if (!a.getRegionInfo().getTableDesc().getNameAsString().equals(
        b.getRegionInfo().getTableDesc().getNameAsString())) {
      throw new IOException("Regions do not belong to the same table");
    }

    FileSystem fs = a.getFilesystem();

    // Make sure each region's cache is empty

    a.flushcache();
    b.flushcache();

    // Compact each region so we only have one store file per family

    a.compactStores(true);
    if (LOG.isDebugEnabled()) {
      LOG.debug("Files for region: " + a);
      listPaths(fs, a.getRegionDir());
    }
    b.compactStores(true);
    if (LOG.isDebugEnabled()) {
      LOG.debug("Files for region: " + b);
      listPaths(fs, b.getRegionDir());
    }

    Configuration conf = a.getConf();
    HTableDescriptor tabledesc = a.getTableDesc();
    HLog log = a.getLog();
    Path tableDir = a.getTableDir();
    // Presume both are of same region type -- i.e. both user or catalog
    // table regions.  This way can use comparator.
    final byte[] startKey =
      (a.comparator.matchingRows(a.getStartKey(), 0, a.getStartKey().length,
           HConstants.EMPTY_BYTE_ARRAY, 0, HConstants.EMPTY_BYTE_ARRAY.length)
       || b.comparator.matchingRows(b.getStartKey(), 0,
              b.getStartKey().length, HConstants.EMPTY_BYTE_ARRAY, 0,
              HConstants.EMPTY_BYTE_ARRAY.length))
      ? HConstants.EMPTY_BYTE_ARRAY
      : (a.comparator.compareRows(a.getStartKey(), 0, a.getStartKey().length,
             b.getStartKey(), 0, b.getStartKey().length) <= 0
         ? a.getStartKey()
         : b.getStartKey());
    final byte[] endKey =
      (a.comparator.matchingRows(a.getEndKey(), 0, a.getEndKey().length,
           HConstants.EMPTY_BYTE_ARRAY, 0, HConstants.EMPTY_BYTE_ARRAY.length)
       || a.comparator.matchingRows(b.getEndKey(), 0, b.getEndKey().length,
              HConstants.EMPTY_BYTE_ARRAY, 0,
              HConstants.EMPTY_BYTE_ARRAY.length))
      ? HConstants.EMPTY_BYTE_ARRAY
      : (a.comparator.compareRows(a.getEndKey(), 0, a.getEndKey().length,
             b.getEndKey(), 0, b.getEndKey().length) <= 0
         ? b.getEndKey()
         : a.getEndKey());

    HRegionInfo newRegionInfo = new HRegionInfo(tabledesc, startKey, endKey);
    LOG.info("Creating new region " + newRegionInfo.toString());
    String encodedName = newRegionInfo.getEncodedName();
    Path newRegionDir = HRegion.getRegionDir(a.getTableDir(), encodedName);
    if(fs.exists(newRegionDir)) {
      throw new IOException("Cannot merge; target file collision at " +
          newRegionDir);
    }
    fs.mkdirs(newRegionDir);

    LOG.info("starting merge of regions: " + a + " and " + b +
      " into new region " + newRegionInfo.toString() +
        " with start key <" + Bytes.toString(startKey) + "> and end key <" +
        Bytes.toString(endKey) + ">");

    // Move HStoreFiles under new region directory
    Map<byte [], List<StoreFile>> byFamily =
      new TreeMap<byte [], List<StoreFile>>(Bytes.BYTES_COMPARATOR);
    byFamily = filesByFamily(byFamily, a.close());
    byFamily = filesByFamily(byFamily, b.close());
    for (Map.Entry<byte [], List<StoreFile>> es : byFamily.entrySet()) {
      byte [] colFamily = es.getKey();
      makeColumnFamilyDirs(fs, tableDir, newRegionInfo, colFamily);
      // Because we compacted the source regions we should have no more than two
      // HStoreFiles per family and there will be no reference store
      List<StoreFile> srcFiles = es.getValue();
      if (srcFiles.size() == 2) {
        long seqA = srcFiles.get(0).getMaxSequenceId();
        long seqB = srcFiles.get(1).getMaxSequenceId();
        if (seqA == seqB) {
          // Can't have same sequenceid since on open of a store, this is what
          // distingushes the files (see the map of stores how its keyed by
          // sequenceid).
          throw new IOException("Files have same sequenceid: " + seqA);
        }
      }
      for (StoreFile hsf: srcFiles) {
        StoreFile.rename(fs, hsf.getPath(),
          StoreFile.getUniqueFile(fs, Store.getStoreHomedir(tableDir,
            newRegionInfo.getEncodedName(), colFamily)));
      }
    }
    if (LOG.isDebugEnabled()) {
      LOG.debug("Files for new region");
      listPaths(fs, newRegionDir);
    }
    HRegion dstRegion = HRegion.newHRegion(tableDir, log, fs, conf, newRegionInfo, null);
    dstRegion.initialize();
    dstRegion.compactStores();
    if (LOG.isDebugEnabled()) {
      LOG.debug("Files for new region");
      listPaths(fs, dstRegion.getRegionDir());
    }
    deleteRegion(fs, a.getRegionDir());
    deleteRegion(fs, b.getRegionDir());

    LOG.info("merge completed. New region is " + dstRegion);

    return dstRegion;
  }

  /*
   * Fills a map with a vector of store files keyed by column family.
   * @param byFamily Map to fill.
   * @param storeFiles Store files to process.
   * @param family
   * @return Returns <code>byFamily</code>
   */
  private static Map<byte [], List<StoreFile>> filesByFamily(
      Map<byte [], List<StoreFile>> byFamily, List<StoreFile> storeFiles) {
    for (StoreFile src: storeFiles) {
      byte [] family = src.getFamily();
      List<StoreFile> v = byFamily.get(family);
      if (v == null) {
        v = new ArrayList<StoreFile>();
        byFamily.put(family, v);
      }
      v.add(src);
    }
    return byFamily;
  }

  /**
   * @return True if needs a mojor compaction.
   * @throws IOException
   */
  boolean isMajorCompaction() throws IOException {
    for (Store store: this.stores.values()) {
      if (store.isMajorCompaction()) {
        return true;
      }
    }
    return false;
  }

  /*
   * List the files under the specified directory
   *
   * @param fs
   * @param dir
   * @throws IOException
   */
  private static void listPaths(FileSystem fs, Path dir) throws IOException {
    if (LOG.isDebugEnabled()) {
      FileStatus[] stats = fs.listStatus(dir);
      if (stats == null || stats.length == 0) {
        return;
      }
      for (int i = 0; i < stats.length; i++) {
        String path = stats[i].getPath().toString();
        if (stats[i].isDir()) {
          LOG.debug("d " + path);
          listPaths(fs, stats[i].getPath());
        } else {
          LOG.debug("f " + path + " size=" + stats[i].getLen());
        }
      }
    }
  }


  //
  // HBASE-880
  //
  /**
   * @param get get object
   * @param lockid existing lock id, or null for no previous lock
   * @return result
   * @throws IOException read exceptions
   */
  public Result get(final Get get, final Integer lockid) throws IOException {
    // Verify families are all valid
    if (get.hasFamilies()) {
      for (byte [] family: get.familySet()) {
        checkFamily(family);
      }
    } else { // Adding all families to scanner
      for (byte[] family: regionInfo.getTableDesc().getFamiliesKeys()) {
        get.addFamily(family);
      }
    }
    List<KeyValue> results =  new ArrayList<KeyValue>();    
    results = get(get, true);
    return new Result(results);
  }

  /*
   * Do a get based on the get parameter.
   * @param withCoprocssor invoke coprocessor or not. We don't want to 
   * always invoke cp for this private method. 
   */
  private List<KeyValue> get(final Get get, boolean withCoprocssor) 
  throws IOException {
    Scan scan = new Scan(get);

    List<KeyValue> results = null;
    List<KeyValue> getResults = new ArrayList<KeyValue>();

    // pre-get CP hook
    if ((coprocessorHost != null) && withCoprocssor) {
      results = coprocessorHost.preGet(get, results);
    }
    InternalScanner scanner = null;
    try {
      scanner = getScanner(scan);
      scanner.next(getResults);
    } finally {
      if (scanner != null)
        scanner.close();
    }
    // append get results to pre-get results
    if (results != null){
      results.addAll(getResults);
    }
    else {
      results = getResults; 
    }
    // post-get CP hook
    if ((coprocessorHost != null) && withCoprocssor) {
      results = coprocessorHost.postGet(get, results);
    }
    return results;
  }

  /**
   *
   * @param row
   * @param family
   * @param qualifier
   * @param amount
   * @param writeToWAL
   * @return The new value.
   * @throws IOException
   */
  public long incrementColumnValue(byte [] row, byte [] family,
      byte [] qualifier, long amount, boolean writeToWAL)
  throws IOException {
    checkRow(row);
    boolean flush = false;
    // Lock row
    long result = amount;
    startRegionOperation();
    try {
      Integer lid = obtainRowLock(row);
      try {
        Store store = stores.get(family);

        // Get the old value:
        Get get = new Get(row);
        get.addColumn(family, qualifier);

        // we don't want to invoke xxGet coprocessor in this case(?)
        List<KeyValue> results = get(get, false);

        if (!results.isEmpty()) {
          KeyValue kv = results.get(0);
          byte [] buffer = kv.getBuffer();
          int valueOffset = kv.getValueOffset();
          result += Bytes.toLong(buffer, valueOffset, Bytes.SIZEOF_LONG);
        }

        // bulid the KeyValue now:
        KeyValue newKv = new KeyValue(row, family,
            qualifier, EnvironmentEdgeManager.currentTimeMillis(),
            Bytes.toBytes(result));
        // pre-put hook
        if (coprocessorHost != null) {
          newKv = coprocessorHost.prePut(newKv);
        }

        // now log it:
        if (writeToWAL) {
          long now = EnvironmentEdgeManager.currentTimeMillis();
          WALEdit walEdit = new WALEdit();
          walEdit.add(newKv);
          this.log.append(regionInfo, regionInfo.getTableDesc().getName(),
            walEdit, now);
        }

        // Now request the ICV to the store, this will set the timestamp
        // appropriately depending on if there is a value in memcache or not.
        // returns the
        long size = store.updateColumnValue(row, family, qualifier, result);

        size = this.memstoreSize.addAndGet(size);
        flush = isFlushSize(size);
        if (coprocessorHost != null) {
          newKv = coprocessorHost.postPut(newKv);
        }
      } finally {
        releaseRowLock(lid);
      }
    } finally {
      closeRegionOperation();
    }

    if (flush) {
      // Request a cache flush.  Do it outside update lock.
      requestFlush();
    }

    return result;
  }


  //
  // New HBASE-880 Helpers
  //

  private void checkFamily(final byte [] family)
  throws NoSuchColumnFamilyException {
    if(!regionInfo.getTableDesc().hasFamily(family)) {
      throw new NoSuchColumnFamilyException("Column family " +
          Bytes.toString(family) + " does not exist in region " + this
            + " in table " + regionInfo.getTableDesc());
    }
  }

  public static final long FIXED_OVERHEAD = ClassSize.align(
      (4 * Bytes.SIZEOF_LONG) + Bytes.SIZEOF_BOOLEAN +
      (19 * ClassSize.REFERENCE) + ClassSize.OBJECT + Bytes.SIZEOF_INT);

  public static final long DEEP_OVERHEAD = ClassSize.align(FIXED_OVERHEAD +
      ClassSize.OBJECT + (2 * ClassSize.ATOMIC_BOOLEAN) +
      ClassSize.ATOMIC_LONG + ClassSize.ATOMIC_INTEGER +

      // Using TreeMap for TreeSet
      ClassSize.TREEMAP +

      // Using TreeMap for HashMap
      ClassSize.TREEMAP +

      ClassSize.CONCURRENT_SKIPLISTMAP + ClassSize.CONCURRENT_SKIPLISTMAP_ENTRY +
      ClassSize.align(ClassSize.OBJECT +
        (5 * Bytes.SIZEOF_BOOLEAN)) +
        (3 * ClassSize.REENTRANT_LOCK));

  public long heapSize() {
    long heapSize = DEEP_OVERHEAD;
    for(Store store : this.stores.values()) {
      heapSize += store.heapSize();
    }
    return heapSize;
  }

  /*
   * This method calls System.exit.
   * @param message Message to print out.  May be null.
   */
  private static void printUsageAndExit(final String message) {
    if (message != null && message.length() > 0) System.out.println(message);
    System.out.println("Usage: HRegion CATLALOG_TABLE_DIR [major_compact]");
    System.out.println("Options:");
    System.out.println(" major_compact  Pass this option to major compact " +
      "passed region.");
    System.out.println("Default outputs scan of passed region.");
    System.exit(1);
  }

  /**
   * Registers a new CoprocessorProtocol subclass and instance to
   * be available for handling {@link HRegion#exec(Exec)} calls.
   *
   * <p>
   * Only a single protocol type/handler combination may be registered per region.
   * After the first registration, subsequent calls with the same protocol type
   * will fail with a return value of {@code false}.
   * </p>
   * @param protocol a {@code CoprocessorProtocol} subinterface defining the protocol methods
   * @param handler an instance implementing the interface
   * @param <T> the protocol type
   * @return {@code true} if the registration was successful, {@code false} otherwise
   */
  public <T extends CoprocessorProtocol> boolean registerProtocol(
      Class<T> protocol, T handler) {

    /* No stacking of protocol handlers is currently allowed.  The
     * first to claim wins!
     */
    if (protocolHandlers.containsKey(protocol)) {
      LOG.error("Protocol "+protocol.getName()+
          " already registered, rejecting request from "+
          handler
      );
      return false;
    }

    protocolHandlers.putInstance(protocol, handler);
    if (LOG.isDebugEnabled()) {
      LOG.debug("Registered protocol handler: region="+
          Bytes.toStringBinary(getRegionName())+" protocol="+protocol.getName());
    }
    return true;
  }

  /**
   * Executes a single {@link org.apache.hadoop.hbase.ipc.CoprocessorProtocol}
   * method using the registered protocol handlers.
   * {@link CoprocessorProtocol} implementations must be registered via the
   * {@link org.apache.hadoop.hbase.regionserver.HRegion#registerProtocol(Class, org.apache.hadoop.hbase.ipc.CoprocessorProtocol)}
   * method before they are available.
   *
   * @param call an {@code Exec} instance identifying the protocol, method name,
   *     and parameters for the method invocation
   * @return an {@code ExecResult} instance containing the region name of the
   *     invocation and the return value
   * @throws IOException if no registered protocol handler is found or an error
   *     occurs during the invocation
   * @see org.apache.hadoop.hbase.regionserver.HRegion#registerProtocol(Class, org.apache.hadoop.hbase.ipc.CoprocessorProtocol)
   */
  public ExecResult exec(Exec call)
      throws IOException {
    Class<? extends CoprocessorProtocol> protocol = call.getProtocol();
    if (!protocolHandlers.containsKey(protocol)) {
      throw new HBaseRPC.UnknownProtocolException(protocol,
          "No matching handler for protocol "+protocol.getName()+
          " in region "+Bytes.toStringBinary(getRegionName()));
    }

    CoprocessorProtocol handler = protocolHandlers.getInstance(protocol);
    Object value;
    Class<?> returnType;

    try {
      Method method = protocol.getMethod(
          call.getMethodName(), call.getParameterTypes());
      method.setAccessible(true);
      returnType = method.getReturnType();

      value = method.invoke(handler, call.getParameters());
    } catch (InvocationTargetException e) {
      Throwable target = e.getTargetException();
      if (target instanceof IOException) {
        throw (IOException)target;
      }
      IOException ioe = new IOException(target.toString());
      ioe.setStackTrace(target.getStackTrace());
      throw ioe;
    } catch (Throwable e) {
      if (!(e instanceof IOException)) {
        LOG.error("Unexpected throwable object ", e);
      }
      IOException ioe = new IOException(e.toString());
      ioe.setStackTrace(e.getStackTrace());
      throw ioe;
    }

    return new ExecResult(getRegionName(), returnType, value);
  }

  /*
   * Process table.
   * Do major compaction or list content.
   * @param fs
   * @param p
   * @param log
   * @param c
   * @param majorCompact
   * @throws IOException
   */
  private static void processTable(final FileSystem fs, final Path p,
      final HLog log, final Configuration c,
      final boolean majorCompact)
  throws IOException {
    HRegion region = null;
    String rootStr = Bytes.toString(HConstants.ROOT_TABLE_NAME);
    String metaStr = Bytes.toString(HConstants.META_TABLE_NAME);
    // Currently expects tables have one region only.
    if (p.getName().startsWith(rootStr)) {
      region = HRegion.newHRegion(p, log, fs, c, HRegionInfo.ROOT_REGIONINFO, null);
    } else if (p.getName().startsWith(metaStr)) {
      region = HRegion.newHRegion(p, log, fs, c, HRegionInfo.FIRST_META_REGIONINFO,
          null);
    } else {
      throw new IOException("Not a known catalog table: " + p.toString());
    }
    try {
      region.initialize();
      if (majorCompact) {
        region.compactStores(true);
      } else {
        // Default behavior
        Scan scan = new Scan();
        // scan.addFamily(HConstants.CATALOG_FAMILY);
        InternalScanner scanner = region.getScanner(scan);
        try {
          List<KeyValue> kvs = new ArrayList<KeyValue>();
          boolean done = false;
          do {
            kvs.clear();
            done = scanner.next(kvs);
            if (kvs.size() > 0) LOG.info(kvs);
          } while (done);
        } finally {
          scanner.close();
        }
        // System.out.println(region.getClosestRowBefore(Bytes.toBytes("GeneratedCSVContent2,E3652782193BC8D66A0BA1629D0FAAAB,9993372036854775807")));
      }
    } finally {
      region.close();
    }
  }

  /**
   * For internal use in forcing splits ahead of file size limit.
   * @param b
   * @return previous value
   */
  public boolean shouldSplit(boolean b) {
    boolean old = this.splitRequest;
    this.splitRequest = b;
    return old;
  }

  /**
   * Checks every store to see if one has too many
   * store files
   * @return true if any store has too many store files
   */
  public boolean hasTooManyStoreFiles() {
    for(Store store : stores.values()) {
      if(store.hasTooManyStoreFiles()) {
        return true;
      }
    }
    return false;
  }

  /** @return the coprocessor host */
  public CoprocessorHost getCoprocessorHost() {
    return coprocessorHost;
  }

  /**
   * This method needs to be called before any public call that reads or
   * modifies data. It has to be called just before a try.
   * #closeRegionOperation needs to be called in the try's finally block
   * Acquires a read lock and checks if the region is closing or closed.
   * @throws NotServingRegionException when the region is closing or closed
   */
  private void startRegionOperation() throws NotServingRegionException {
    if (this.closing.get()) {
      throw new NotServingRegionException(regionInfo.getRegionNameAsString() +
          " is closing");
    }
    lock.readLock().lock();
    if (this.closed.get()) {
      lock.readLock().unlock();
      throw new NotServingRegionException(regionInfo.getRegionNameAsString() +
          " is closed");
    }
  }

  /**
   * Closes the lock. This needs to be called in the finally block corresponding
   * to the try block of #startRegionOperation
   */
  private void closeRegionOperation(){
    lock.readLock().unlock();
  }

  /**
   * A mocked list implementaion - discards all updates.
   */
  private static final List<KeyValue> MOCKED_LIST = new AbstractList<KeyValue>() {

    @Override
    public void add(int index, KeyValue element) {
      // do nothing
    }

    @Override
    public boolean addAll(int index, Collection<? extends KeyValue> c) {
      return false; // this list is never changed as a result of an update
    }

    @Override
    public KeyValue get(int index) {
      throw new UnsupportedOperationException();
    }

    @Override
    public int size() {
      return 0;
    }
  };


  /**
   * Facility for dumping and compacting catalog tables.
   * Only does catalog tables since these are only tables we for sure know
   * schema on.  For usage run:
   * <pre>
   *   ./bin/hbase org.apache.hadoop.hbase.regionserver.HRegion
   * </pre>
   * @param args
   * @throws IOException
   */
  public static void main(String[] args) throws IOException {
    if (args.length < 1) {
      printUsageAndExit(null);
    }
    boolean majorCompact = false;
    if (args.length > 1) {
      if (!args[1].toLowerCase().startsWith("major")) {
        printUsageAndExit("ERROR: Unrecognized option <" + args[1] + ">");
      }
      majorCompact = true;
    }
    final Path tableDir = new Path(args[0]);
    final Configuration c = HBaseConfiguration.create();
    final FileSystem fs = FileSystem.get(c);
    final Path logdir = new Path(c.get("hbase.tmp.dir"),
        "hlog" + tableDir.getName()
        + EnvironmentEdgeManager.currentTimeMillis());
    final Path oldLogDir = new Path(c.get("hbase.tmp.dir"),
        HConstants.HREGION_OLDLOGDIR_NAME);
    final HLog log = new HLog(fs, logdir, oldLogDir, c);
    try {
      processTable(fs, tableDir, log, c, majorCompact);
     } finally {
       log.close();
       BlockCache bc = StoreFile.getBlockCache(c);
       if (bc != null) bc.shutdown();
     }
  }
}<|MERGE_RESOLUTION|>--- conflicted
+++ resolved
@@ -302,15 +302,12 @@
     this.memstoreFlushSize = flushSize;
     this.blockingMemStoreSize = this.memstoreFlushSize *
       conf.getLong("hbase.hregion.memstore.block.multiplier", 2);
-<<<<<<< HEAD
     if (LOG.isDebugEnabled()) {
       // Write out region name as string and its encoded name.
       LOG.debug("Instantiated " + this);
     }
-=======
 
     this.coprocessorHost = new CoprocessorHost(this, conf);
->>>>>>> 002e7e2f
   }
 
   /**
