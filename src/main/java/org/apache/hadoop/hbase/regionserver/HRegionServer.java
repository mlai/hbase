--- conflicted
+++ resolved
@@ -121,10 +121,6 @@
 import org.apache.hadoop.io.Writable;
 import org.apache.hadoop.net.DNS;
 import org.apache.hadoop.security.SecurityUtil;
-<<<<<<< HEAD
-import org.apache.hadoop.util.Progressable;
-=======
->>>>>>> 87528e5e
 import org.apache.hadoop.util.StringUtils;
 import org.apache.zookeeper.KeeperException;
 
@@ -409,10 +405,6 @@
         "hbase.regionserver.kerberos.principal", address.getHostname());
     HBasePolicyProvider.init(conf);
 
-    SecurityUtil.login(conf, "hbase.regionserver.keytab.file",
-        "hbase.regionserver.kerberos.principal", address.getHostname());
-    HBasePolicyProvider.init(conf);
-
     // Server to handle client requests
     this.server = HBaseRPC.getServer(this,
         new Class<?>[]{HRegionInterface.class, HBaseRPCErrorHandler.class,
@@ -435,14 +427,8 @@
       throw new NullPointerException("Server address cannot be null; "
           + "hbase-958 debugging");
     }
-<<<<<<< HEAD
-
-    reinitializeThreads();
-    reinitializeZooKeeper();
-=======
     initializeZooKeeper();
     initializeThreads();
->>>>>>> 87528e5e
     int nbBlocks = conf.getInt("hbase.regionserver.nbreservationblocks", 4);
     for (int i = 0; i < nbBlocks; i++) {
       reservedSpace.add(new byte[HConstants.DEFAULT_SIZE_RESERVATION_BLOCK]);
