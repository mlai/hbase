/**
 * Copyright 2010 The Apache Software Foundation
 *
 * Licensed to the Apache Software Foundation (ASF) under one
 * or more contributor license agreements.  See the NOTICE file
 * distributed with this work for additional information
 * regarding copyright ownership.  The ASF licenses this file
 * to you under the Apache License, Version 2.0 (the
 * "License"); you may not use this file except in compliance
 * with the License.  You may obtain a copy of the License at
 *
 *     http://www.apache.org/licenses/LICENSE-2.0
 *
 * Unless required by applicable law or agreed to in writing, software
 * distributed under the License is distributed on an "AS IS" BASIS,
 * WITHOUT WARRANTIES OR CONDITIONS OF ANY KIND, either express or implied.
 * See the License for the specific language governing permissions and
 * limitations under the License.
 */
package org.apache.hadoop.hbase.regionserver;

import java.io.IOException;
import java.lang.Thread.UncaughtExceptionHandler;
import java.lang.management.ManagementFactory;
import java.lang.management.MemoryUsage;
import java.lang.reflect.Constructor;
import java.lang.reflect.InvocationTargetException;
import java.lang.reflect.Method;
import java.net.BindException;
import java.net.InetSocketAddress;
import java.util.ArrayList;
import java.util.Collection;
import java.util.Collections;
import java.util.Comparator;
import java.util.HashSet;
import java.util.Iterator;
import java.util.LinkedList;
import java.util.List;
import java.util.Map;
import java.util.NavigableSet;
import java.util.Random;
import java.util.Set;
import java.util.SortedMap;
import java.util.TreeMap;
import java.util.TreeSet;
import java.util.concurrent.*;
import java.util.concurrent.atomic.AtomicBoolean;
import java.util.concurrent.atomic.AtomicInteger;
import java.util.concurrent.locks.ReentrantReadWriteLock;

import com.google.common.collect.ClassToInstanceMap;
import com.google.common.collect.MutableClassToInstanceMap;
import com.google.common.base.Function;
import org.apache.commons.logging.Log;
import org.apache.commons.logging.LogFactory;
import org.apache.hadoop.conf.Configuration;
import org.apache.hadoop.fs.FileSystem;
import org.apache.hadoop.fs.Path;
import org.apache.hadoop.hbase.Chore;
import org.apache.hadoop.hbase.HBaseConfiguration;
import org.apache.hadoop.hbase.HConstants;
import org.apache.hadoop.hbase.HConstants.OperationStatusCode;
import org.apache.hadoop.hbase.HMsg;
import org.apache.hadoop.hbase.HRegionInfo;
import org.apache.hadoop.hbase.HServerAddress;
import org.apache.hadoop.hbase.HServerInfo;
import org.apache.hadoop.hbase.HServerLoad;
import org.apache.hadoop.hbase.KeyValue;
import org.apache.hadoop.hbase.MasterAddressTracker;
import org.apache.hadoop.hbase.NotServingRegionException;
import org.apache.hadoop.hbase.RemoteExceptionHandler;
import org.apache.hadoop.hbase.Server;
import org.apache.hadoop.hbase.Stoppable;
import org.apache.hadoop.hbase.UnknownRowLockException;
import org.apache.hadoop.hbase.UnknownScannerException;
import org.apache.hadoop.hbase.YouAreDeadException;
import org.apache.hadoop.hbase.catalog.CatalogTracker;
import org.apache.hadoop.hbase.catalog.MetaEditor;
import org.apache.hadoop.hbase.catalog.RootLocationEditor;
import org.apache.hadoop.hbase.client.Action;
import org.apache.hadoop.hbase.client.Delete;
import org.apache.hadoop.hbase.client.Exec;
import org.apache.hadoop.hbase.client.ExecResult;
import org.apache.hadoop.hbase.client.Get;
import org.apache.hadoop.hbase.client.HConnection;
import org.apache.hadoop.hbase.client.HConnectionManager;
import org.apache.hadoop.hbase.client.MultiAction;
import org.apache.hadoop.hbase.client.MultiPut;
import org.apache.hadoop.hbase.client.MultiPutResponse;
import org.apache.hadoop.hbase.client.MultiResponse;
import org.apache.hadoop.hbase.client.Put;
import org.apache.hadoop.hbase.client.Result;
import org.apache.hadoop.hbase.client.Row;
import org.apache.hadoop.hbase.client.Scan;
import org.apache.hadoop.hbase.executor.ExecutorService;
import org.apache.hadoop.hbase.executor.ExecutorService.ExecutorType;
import org.apache.hadoop.hbase.io.hfile.LruBlockCache;
import org.apache.hadoop.hbase.ipc.*;
<<<<<<< HEAD
=======
import org.apache.hadoop.hbase.regionserver.Leases.LeaseStillHeldException;
import org.apache.hadoop.hbase.regionserver.handler.CloseMetaHandler;
import org.apache.hadoop.hbase.regionserver.handler.CloseRegionHandler;
import org.apache.hadoop.hbase.regionserver.handler.CloseRootHandler;
import org.apache.hadoop.hbase.regionserver.handler.OpenMetaHandler;
import org.apache.hadoop.hbase.regionserver.handler.OpenRegionHandler;
import org.apache.hadoop.hbase.regionserver.handler.OpenRootHandler;
>>>>>>> b0a5fd18
import org.apache.hadoop.hbase.regionserver.metrics.RegionServerMetrics;
import org.apache.hadoop.hbase.regionserver.wal.HLog;
import org.apache.hadoop.hbase.regionserver.wal.WALObserver;
import org.apache.hadoop.hbase.replication.regionserver.Replication;
import org.apache.hadoop.hbase.security.HBasePolicyProvider;
import org.apache.hadoop.hbase.util.Bytes;
import org.apache.hadoop.hbase.util.FSUtils;
import org.apache.hadoop.hbase.util.InfoServer;
import org.apache.hadoop.hbase.util.Pair;
import org.apache.hadoop.hbase.util.Sleeper;
import org.apache.hadoop.hbase.util.Threads;
import org.apache.hadoop.hbase.zookeeper.ClusterStatusTracker;
import org.apache.hadoop.hbase.zookeeper.ZKUtil;
import org.apache.hadoop.hbase.zookeeper.ZooKeeperWatcher;
import org.apache.hadoop.io.MapWritable;
import org.apache.hadoop.io.Writable;
import org.apache.hadoop.net.DNS;
<<<<<<< HEAD
import org.apache.hadoop.security.SecurityUtil;
import org.apache.hadoop.util.Progressable;
=======
>>>>>>> b0a5fd18
import org.apache.hadoop.util.StringUtils;
import org.apache.zookeeper.KeeperException;

/**
 * HRegionServer makes a set of HRegions available to clients. It checks in with
 * the HMaster. There are many HRegionServers in a single HBase deployment.
 */
public class HRegionServer implements HRegionInterface, HBaseRPCErrorHandler,
    Runnable, RegionServerServices, Server {
  public static final Log LOG = LogFactory.getLog(HRegionServer.class);

  // Set when a report to the master comes back with a message asking us to
  // shutdown. Also set by call to stop when debugging or running unit tests
  // of HRegionServer in isolation.
  protected volatile boolean stopped = false;

  // Go down hard. Used if file system becomes unavailable and also in
  // debugging and unit tests.
  protected volatile boolean abortRequested;

  private volatile boolean killed = false;

  // If false, the file system has become unavailable
  protected volatile boolean fsOk;

  protected HServerInfo serverInfo;
  protected final Configuration conf;

  private final HConnection connection;
  protected final AtomicBoolean haveRootRegion = new AtomicBoolean(false);
  private FileSystem fs;
  private Path rootDir;
  private final Random rand = new Random();

  /**
   * Map of regions currently being served by this region server. Key is the
   * encoded region name.
   */
  protected final Map<String, HRegion> onlineRegions =
    new ConcurrentHashMap<String, HRegion>();

  protected final ReentrantReadWriteLock lock = new ReentrantReadWriteLock();
  private final LinkedBlockingQueue<HMsg> outboundMsgs = new LinkedBlockingQueue<HMsg>();

  final int numRetries;
  protected final int threadWakeFrequency;
  private final int msgInterval;

  protected final int numRegionsToReport;

  private final long maxScannerResultSize;

  // Remote HMaster
  private HMasterRegionInterface hbaseMaster;

  // Server to handle client requests. Default access so can be accessed by
  // unit tests.
  RpcServer server;

  // Leases
  private Leases leases;

  // Request counter
  private volatile AtomicInteger requestCount = new AtomicInteger();

  // Info server. Default access so can be used by unit tests. REGIONSERVER
  // is name of the webapp and the attribute name used stuffing this instance
  // into web context.
  InfoServer infoServer;

  /** region server process name */
  public static final String REGIONSERVER = "regionserver";

  /*
   * Space is reserved in HRS constructor and then released when aborting to
   * recover from an OOME. See HBASE-706. TODO: Make this percentage of the heap
   * or a minimum.
   */
  private final LinkedList<byte[]> reservedSpace = new LinkedList<byte[]>();

  private RegionServerMetrics metrics;

  // Compactions
  CompactSplitThread compactSplitThread;

  // Cache flushing
  MemStoreFlusher cacheFlusher;

  /*
   * Check for major compactions.
   */
  Chore majorCompactionChecker;

  // HLog and HLog roller. log is protected rather than private to avoid
  // eclipse warning when accessed by inner classes
  protected volatile HLog hlog;
  LogRoller hlogRoller;

  // flag set after we're done setting up server threads (used for testing)
  protected volatile boolean isOnline;

  final Map<String, InternalScanner> scanners = new ConcurrentHashMap<String, InternalScanner>();

  // zookeeper connection and watcher
  private ZooKeeperWatcher zooKeeper;

  // master address manager and watcher
  private MasterAddressTracker masterAddressManager;

  // catalog tracker
  private CatalogTracker catalogTracker;

  // Cluster Status Tracker
  private ClusterStatusTracker clusterStatusTracker;

  // A sleeper that sleeps for msgInterval.
  private final Sleeper sleeper;

  private final long rpcTimeout;

  // Address passed in to constructor. This is not always the address we run
  // with. For example, if passed port is 0, then we are to pick a port. The
  // actual address we run with is in the #serverInfo data member.
  private final HServerAddress address;

  // The main region server thread.
  @SuppressWarnings("unused")
  private Thread regionServerThread;

  private final String machineName;

  // Instance of the hbase executor service.
  private ExecutorService service;

  // Replication services. If no replication, this handler will be null.
  private Replication replicationHandler;

  /**
   * Starts a HRegionServer at the default location
   *
   * @param conf
   * @throws IOException
   * @throws InterruptedException 
   */
  public HRegionServer(Configuration conf) throws IOException, InterruptedException {
    machineName = DNS.getDefaultHost(conf.get(
        "hbase.regionserver.dns.interface", "default"), conf.get(
        "hbase.regionserver.dns.nameserver", "default"));
    String addressStr = machineName
        + ":"
        + conf.get(HConstants.REGIONSERVER_PORT, Integer
            .toString(HConstants.DEFAULT_REGIONSERVER_PORT));
    // This is not necessarily the address we will run with. The address we
    // use will be in #serverInfo data member. For example, we may have been
    // passed a port of 0 which means we should pick some ephemeral port to bind
    // to.
    this.address = new HServerAddress(addressStr);

    this.fsOk = true;
    this.conf = conf;
    this.connection = HConnectionManager.getConnection(conf);
    this.isOnline = false;

    // Config'ed params
    this.numRetries = conf.getInt("hbase.client.retries.number", 2);
    this.threadWakeFrequency = conf.getInt(HConstants.THREAD_WAKE_FREQUENCY,
        10 * 1000);
    this.msgInterval = conf.getInt("hbase.regionserver.msginterval", 1 * 1000);

    sleeper = new Sleeper(this.msgInterval, this);

    this.maxScannerResultSize = conf.getLong(
        HConstants.HBASE_CLIENT_SCANNER_MAX_RESULT_SIZE_KEY,
        HConstants.DEFAULT_HBASE_CLIENT_SCANNER_MAX_RESULT_SIZE);

    this.numRegionsToReport = conf.getInt(
        "hbase.regionserver.numregionstoreport", 10);

    this.rpcTimeout = conf.getLong(
        HConstants.HBASE_REGIONSERVER_LEASE_PERIOD_KEY,
        HConstants.DEFAULT_HBASE_REGIONSERVER_LEASE_PERIOD);

    initialize();
  }

  private static final int NORMAL_QOS = 0;
  private static final int QOS_THRESHOLD = 10;  // the line between low and high qos
  private static final int HIGH_QOS = 100;

  class QosFunction implements Function<Writable,Integer> {
    public boolean isMetaRegion(byte[] regionName) {
      HRegion region;
      try {
        region = getRegion(regionName);
      } catch (NotServingRegionException ignored) {
        return false;
      }
      return region.getRegionInfo().isMetaRegion();
    }

    @Override
    public Integer apply(Writable from) {
      if (from instanceof Invocation) {
        Invocation inv = (Invocation) from;

        String methodName = inv.getMethodName();

        // scanner methods...
        if (methodName.equals("next") || methodName.equals("close")) {
          // translate!
          Long scannerId;
          try {
            scannerId = (Long) inv.getParameters()[0];
          } catch (ClassCastException ignored) {
            //LOG.debug("Low priority: " + from);
            return NORMAL_QOS; // doh.
          }
          String scannerIdString = Long.toString(scannerId);
          InternalScanner scanner = scanners.get(scannerIdString);
          if (scanner instanceof HRegion.RegionScanner) {
            HRegion.RegionScanner rs = (HRegion.RegionScanner) scanner;
            HRegionInfo regionName = rs.getRegionName();
            if (regionName.isMetaRegion()) {
              //LOG.debug("High priority scanner request: " + scannerId);
              return HIGH_QOS;
            }
          }
        }
        else if (methodName.equals("getHServerInfo") ||
            methodName.equals("getRegionsAssignment") ||
            methodName.equals("unlockRow") ||
            methodName.equals("getProtocolVersion") ||
            methodName.equals("getClosestRowBefore")) {
          //LOG.debug("High priority method: " + methodName);
          return HIGH_QOS;
        }
        else if (inv.getParameterClasses()[0] == byte[].class) {
          // first arg is byte array, so assume this is a regionname:
          if (isMetaRegion((byte[]) inv.getParameters()[0])) {
            //LOG.debug("High priority with method: " + methodName + " and region: "
            //    + Bytes.toString((byte[]) inv.getParameters()[0]));
            return HIGH_QOS;
          }
        }
        else if (inv.getParameterClasses()[0] == MultiAction.class) {
          MultiAction ma = (MultiAction) inv.getParameters()[0];
          Set<byte[]> regions = ma.getRegions();
          // ok this sucks, but if any single of the actions touches a meta, the whole
          // thing gets pingged high priority.  This is a dangerous hack because people
          // can get their multi action tagged high QOS by tossing a Get(.META.) AND this
          // regionserver hosts META/-ROOT-
          for (byte[] region: regions) {
            if (isMetaRegion(region)) {
              //LOG.debug("High priority multi with region: " + Bytes.toString(region));
              return HIGH_QOS; // short circuit for the win.
            }
          }
        }
      }
      //LOG.debug("Low priority: " + from.toString());
      return NORMAL_QOS;
    }
  }

  /**
   * Creates all of the state that needs to be reconstructed in case we are
   * doing a restart. This is shared between the constructor and restart(). Both
   * call it.
   *
   * @throws IOException
   * @throws InterruptedException 
   */
  private void initialize() throws IOException, InterruptedException {
    this.abortRequested = false;
    this.stopped = false;


    //HRegionInterface,
    //HBaseRPCErrorHandler, Runnable, Watcher, Stoppable, OnlineRegions

    SecurityUtil.login(conf, "hbase.regionserver.keytab.file",
        "hbase.regionserver.kerberos.principal", address.getHostname());
    HBasePolicyProvider.init(conf);

    // Server to handle client requests
    this.server = HBaseRPC.getServer(this,
        new Class<?>[]{HRegionInterface.class, HBaseRPCErrorHandler.class,
        OnlineRegions.class},
        address.getBindAddress(),
        address.getPort(), conf.getInt("hbase.regionserver.handler.count", 10),
        conf.getInt("hbase.regionserver.metahandler.count", 10),
        false, conf, QOS_THRESHOLD);
    this.server.setErrorHandler(this);
    this.server.setQosFunction(new QosFunction());

    // Address is giving a default IP for the moment. Will be changed after
    // calling the master.
    this.serverInfo = new HServerInfo(new HServerAddress(new InetSocketAddress(
        address.getBindAddress(), this.server.getListenerAddress().getPort())),
        System.currentTimeMillis(), this.conf.getInt(
            "hbase.regionserver.info.port", 60030), machineName);
    if (this.serverInfo.getServerAddress() == null) {
      throw new NullPointerException("Server address cannot be null; "
          + "hbase-958 debugging");
    }
<<<<<<< HEAD

    reinitializeThreads();
    reinitializeZooKeeper();
=======
    initializeZooKeeper();
    initializeThreads();
>>>>>>> b0a5fd18
    int nbBlocks = conf.getInt("hbase.regionserver.nbreservationblocks", 4);
    for (int i = 0; i < nbBlocks; i++) {
      reservedSpace.add(new byte[HConstants.DEFAULT_SIZE_RESERVATION_BLOCK]);
    }
  }

  private void initializeZooKeeper() throws IOException, InterruptedException {
    // open connection to zookeeper and set primary watcher
    zooKeeper = new ZooKeeperWatcher(conf, REGIONSERVER + "-"
        + serverInfo.getServerName(), this);

    // create the master address manager, register with zk, and start it
    masterAddressManager = new MasterAddressTracker(zooKeeper, this);
    masterAddressManager.start();

    // create the catalog tracker and start it
    this.catalogTracker = new CatalogTracker(this.zooKeeper, this.connection,
      this, this.conf.getInt("hbase.regionserver.catalog.timeout", Integer.MAX_VALUE));
    catalogTracker.start();

    this.clusterStatusTracker = new ClusterStatusTracker(this.zooKeeper, this);
    this.clusterStatusTracker.start();
    this.clusterStatusTracker.blockUntilAvailable();
  }

  /**
   * @return True if cluster shutdown in progress
   */
  private boolean isClusterUp() {
    return this.clusterStatusTracker.isClusterUp();
  }

  private void initializeThreads() throws IOException {

    // Cache flushing thread.
    this.cacheFlusher = new MemStoreFlusher(conf, this);

    // Compaction thread
    this.compactSplitThread = new CompactSplitThread(this);

    // Background thread to check for major compactions; needed if region
    // has not gotten updates in a while. Make it run at a lesser frequency.
    int multiplier = this.conf.getInt(HConstants.THREAD_WAKE_FREQUENCY
        + ".multiplier", 1000);
    this.majorCompactionChecker = new MajorCompactionChecker(this,
        this.threadWakeFrequency * multiplier, this);

    this.leases = new Leases((int) conf.getLong(
        HConstants.HBASE_REGIONSERVER_LEASE_PERIOD_KEY,
        HConstants.DEFAULT_HBASE_REGIONSERVER_LEASE_PERIOD),
        this.threadWakeFrequency);
  }

  /**
   * The HRegionServer sticks in this loop until closed. It repeatedly checks in
   * with the HMaster, sending heartbeats & reports, and receiving HRegion
   * load/unload instructions.
   */
  public void run() {
    this.regionServerThread = Thread.currentThread();
    boolean calledCloseUserRegions = false;
    try {
      while (!this.stopped) {
        if (tryReportForDuty()) break;
      }
      long lastMsg = 0;
      List<HMsg> outboundMessages = new ArrayList<HMsg>();
      // The main run loop.
      for (int tries = 0; !this.stopped && isHealthy();) {
        if (!isClusterUp()) {
          if (this.onlineRegions.isEmpty()) {
            stop("Exiting; cluster shutdown set and not carrying any regions");
          } else if (!calledCloseUserRegions) {
            closeUserRegions(this.abortRequested);
            calledCloseUserRegions = true;
          }
        }
        // Try to get the root region location from zookeeper.
        this.catalogTracker.waitForRoot();
        long now = System.currentTimeMillis();
        // Drop into the send loop if msgInterval has elapsed or if something
        // to send. If we fail talking to the master, then we'll sleep below
        // on poll of the outboundMsgs blockingqueue.
        if ((now - lastMsg) >= msgInterval || !outboundMessages.isEmpty()) {
          try {
            doMetrics();
            tryRegionServerReport(outboundMessages);
            lastMsg = System.currentTimeMillis();
            // Reset tries count if we had a successful transaction.
            tries = 0;
            if (this.stopped) continue;
          } catch (Exception e) { // FindBugs REC_CATCH_EXCEPTION
            // Two special exceptions could be printed out here,
            // PleaseHoldException and YouAreDeadException
            if (e instanceof IOException) {
              e = RemoteExceptionHandler.checkIOException((IOException) e);
            }
            if (e instanceof YouAreDeadException) {
              // This will be caught and handled as a fatal error below
              throw e;
            }
            tries++;
            if (tries > 0 && (tries % this.numRetries) == 0) {
              // Check filesystem every so often.
              checkFileSystem();
            }
            if (this.stopped) {
              continue;
            }
            LOG.warn("Attempt=" + tries, e);
            // No point retrying immediately; this is probably connection to
            // master issue. Doing below will cause us to sleep.
            lastMsg = System.currentTimeMillis();
          }
        }
        now = System.currentTimeMillis();
        HMsg msg = this.outboundMsgs.poll((msgInterval - (now - lastMsg)), TimeUnit.MILLISECONDS);
        if (msg != null) outboundMessages.add(msg);
      } // for
    } catch (Throwable t) {
      if (!checkOOME(t)) {
        abort("Unhandled exception", t);
      }
    }
    this.leases.closeAfterLeasesExpire();
    this.server.stop();
    if (this.infoServer != null) {
      LOG.info("Stopping infoServer");
      try {
        this.infoServer.stop();
      } catch (Exception e) {
        e.printStackTrace();
      }
    }
    // Send cache a shutdown.
    LruBlockCache c = (LruBlockCache) StoreFile.getBlockCache(this.conf);
    if (c != null) {
      c.shutdown();
    }

    // Send interrupts to wake up threads if sleeping so they notice shutdown.
    // TODO: Should we check they are alive? If OOME could have exited already
    cacheFlusher.interruptIfNecessary();
    compactSplitThread.interruptIfNecessary();
    hlogRoller.interruptIfNecessary();
    this.majorCompactionChecker.interrupt();

    if (killed) {
      // Just skip out w/o closing regions.
    } else if (abortRequested) {
      if (this.fsOk) {
        closeAllRegions(abortRequested); // Don't leave any open file handles
        closeWAL(false);
      }
      LOG.info("aborting server at: " + this.serverInfo.getServerName());
    } else {
      closeAllRegions(abortRequested);
      closeWAL(true);
      closeAllScanners();
      LOG.info("stopping server at: " + this.serverInfo.getServerName());
    }
    waitOnAllRegionsToClose();

    // Make sure the proxy is down.
    if (this.hbaseMaster != null) {
      HBaseRPC.stopProxy(this.hbaseMaster);
      this.hbaseMaster = null;
    }
    this.leases.close();
    HConnectionManager.deleteConnection(conf, true);
    this.zooKeeper.close();
    if (!killed) {
      join();
    }
    LOG.info(Thread.currentThread().getName() + " exiting");
  }

  /**
   * Wait on regions close.
   */
  private void waitOnAllRegionsToClose() {
    // Wait till all regions are closed before going out.
    int lastCount = -1;
    while (!this.onlineRegions.isEmpty()) {
      int count = this.onlineRegions.size();
      // Only print a message if the count of regions has changed.
      if (count != lastCount) {
        lastCount = count;
        LOG.info("Waiting on " + count + " regions to close");
        // Only print out regions still closing if a small number else will
        // swamp the log.
        if (count < 10) {
          LOG.debug(this.onlineRegions);
        }
      }
      Threads.sleep(1000);
    }
  }

  List<HMsg> tryRegionServerReport(final List<HMsg> outboundMessages)
  throws IOException {
    this.serverInfo.setLoad(buildServerLoad());
    this.requestCount.set(0);
    addOutboundMsgs(outboundMessages);
    HMsg [] msgs = this.hbaseMaster.regionServerReport(this.serverInfo,
      outboundMessages.toArray(HMsg.EMPTY_HMSG_ARRAY),
      getMostLoadedRegions());
    updateOutboundMsgs(outboundMessages);
    outboundMessages.clear();

    for (int i = 0; !this.stopped && msgs != null && i < msgs.length; i++) {
      LOG.info(msgs[i].toString());
      // Intercept stop regionserver messages
      if (msgs[i].getType().equals(HMsg.Type.STOP_REGIONSERVER)) {
        stop("Received " + msgs[i]);
        continue;
      }
      LOG.warn("NOT PROCESSING " + msgs[i] + " -- WHY IS MASTER SENDING IT TO US?");
    }
    return outboundMessages;
  }

  private HServerLoad buildServerLoad() {
    MemoryUsage memory = ManagementFactory.getMemoryMXBean().getHeapMemoryUsage();
    HServerLoad hsl = new HServerLoad(requestCount.get(),
      (int)(memory.getUsed() / 1024 / 1024),
      (int) (memory.getMax() / 1024 / 1024));
    for (HRegion r : this.onlineRegions.values()) {
      hsl.addRegionInfo(createRegionLoad(r));
    }
    return hsl;
  }

  private void closeWAL(final boolean delete) {
    try {
      if (this.hlog != null) {
        if (delete) {
          hlog.closeAndDelete();
        } else {
          hlog.close();
        }
      }
    } catch (Throwable e) {
      LOG.error("Close and delete failed", RemoteExceptionHandler.checkThrowable(e));
    }
  }

  private void closeAllScanners() {
    // Close any outstanding scanners. Means they'll get an UnknownScanner
    // exception next time they come in.
    for (Map.Entry<String, InternalScanner> e : this.scanners.entrySet()) {
      try {
        e.getValue().close();
      } catch (IOException ioe) {
        LOG.warn("Closing scanner " + e.getKey(), ioe);
      }
    }
  }

  /*
   * Add to the passed <code>msgs</code> messages to pass to the master.
   *
   * @param msgs Current outboundMsgs array; we'll add messages to this List.
   */
  private void addOutboundMsgs(final List<HMsg> msgs) {
    if (msgs.isEmpty()) {
      this.outboundMsgs.drainTo(msgs);
      return;
    }
    OUTER: for (HMsg m : this.outboundMsgs) {
      for (HMsg mm : msgs) {
        // Be careful don't add duplicates.
        if (mm.equals(m)) {
          continue OUTER;
        }
      }
      msgs.add(m);
    }
  }

  /*
   * Remove from this.outboundMsgs those messsages we sent the master.
   *
   * @param msgs Messages we sent the master.
   */
  private void updateOutboundMsgs(final List<HMsg> msgs) {
    if (msgs.isEmpty()) {
      return;
    }
    for (HMsg m : this.outboundMsgs) {
      for (HMsg mm : msgs) {
        if (mm.equals(m)) {
          this.outboundMsgs.remove(m);
          break;
        }
      }
    }
  }

  /*
   * Run init. Sets up hlog and starts up all server threads.
   *
   * @param c Extra configuration.
   */
  protected void handleReportForDutyResponse(final MapWritable c) throws IOException {
    try {
      for (Map.Entry<Writable, Writable> e : c.entrySet()) {
        String key = e.getKey().toString();
        String value = e.getValue().toString();
        if (LOG.isDebugEnabled()) {
          LOG.debug("Config from master: " + key + "=" + value);
        }
        this.conf.set(key, value);
      }
      // Master may have sent us a new address with the other configs.
      // Update our address in this case. See HBASE-719
      String hra = conf.get("hbase.regionserver.address");
      // TODO: The below used to be this.address != null. Was broken by what
      // looks like a mistake in:
      //
      // HBASE-1215 migration; metautils scan of meta region was broken;
      // wouldn't see first row
      // ------------------------------------------------------------------------
      // r796326 | stack | 2009-07-21 07:40:34 -0700 (Tue, 21 Jul 2009) | 38
      // lines
      if (hra != null) {
        HServerAddress hsa = new HServerAddress(hra, this.serverInfo
            .getServerAddress().getPort());
        LOG.info("Master passed us address to use. Was="
            + this.serverInfo.getServerAddress() + ", Now=" + hsa.toString());
        this.serverInfo.setServerAddress(hsa);
      }

      // hack! Maps DFSClient => RegionServer for logs.  HDFS made this
      // config param for task trackers, but we can piggyback off of it.
      if (this.conf.get("mapred.task.id") == null) {
        this.conf.set("mapred.task.id", 
            "hb_rs_" + this.serverInfo.getServerName() + "_" +
            System.currentTimeMillis());
      }

      // Master sent us hbase.rootdir to use. Should be fully qualified
      // path with file system specification included. Set 'fs.defaultFS'
      // to match the filesystem on hbase.rootdir else underlying hadoop hdfs
      // accessors will be going against wrong filesystem (unless all is set
      // to defaults).
      this.conf.set("fs.defaultFS", this.conf.get("hbase.rootdir"));
      // Get fs instance used by this RS
      this.fs = FileSystem.get(this.conf);
      this.rootDir = new Path(this.conf.get(HConstants.HBASE_DIR));
      this.hlog = setupWALAndReplication();
      // Init in here rather than in constructor after thread name has been set
      this.metrics = new RegionServerMetrics();
      startServiceThreads();
      LOG.info("Serving as " + this.serverInfo.getServerName() +
        ", sessionid=0x" +
        Long.toHexString(this.zooKeeper.getZooKeeper().getSessionId()));
      isOnline = true;
    } catch (Throwable e) {
      this.isOnline = false;
      stop("Failed initialization");
      throw convertThrowableToIOE(cleanup(e, "Failed init"),
          "Region server startup failed");
    }
  }

  /*
   * @param r Region to get RegionLoad for.
   *
   * @return RegionLoad instance.
   *
   * @throws IOException
   */
  private HServerLoad.RegionLoad createRegionLoad(final HRegion r) {
    byte[] name = r.getRegionName();
    int stores = 0;
    int storefiles = 0;
    int storefileSizeMB = 0;
    int memstoreSizeMB = (int) (r.memstoreSize.get() / 1024 / 1024);
    int storefileIndexSizeMB = 0;
    synchronized (r.stores) {
      stores += r.stores.size();
      for (Store store : r.stores.values()) {
        storefiles += store.getStorefilesCount();
        storefileSizeMB += (int) (store.getStorefilesSize() / 1024 / 1024);
        storefileIndexSizeMB += (int) (store.getStorefilesIndexSize() / 1024 / 1024);
      }
    }
    return new HServerLoad.RegionLoad(name, stores, storefiles,
        storefileSizeMB, memstoreSizeMB, storefileIndexSizeMB);
  }

  /**
   * @param encodedRegionName
   * @return An instance of RegionLoad.
   * @throws IOException
   */
  public HServerLoad.RegionLoad createRegionLoad(final String encodedRegionName) {
    return createRegionLoad(this.onlineRegions.get(encodedRegionName));
  }

  /*
   * Cleanup after Throwable caught invoking method. Converts <code>t</code> to
   * IOE if it isn't already.
   *
   * @param t Throwable
   *
   * @return Throwable converted to an IOE; methods can only let out IOEs.
   */
  private Throwable cleanup(final Throwable t) {
    return cleanup(t, null);
  }

  /*
   * Cleanup after Throwable caught invoking method. Converts <code>t</code> to
   * IOE if it isn't already.
   *
   * @param t Throwable
   *
   * @param msg Message to log in error. Can be null.
   *
   * @return Throwable converted to an IOE; methods can only let out IOEs.
   */
  private Throwable cleanup(final Throwable t, final String msg) {
    // Don't log as error if NSRE; NSRE is 'normal' operation.
    if (t instanceof NotServingRegionException) {
      LOG.debug("NotServingRegionException; " +  t.getMessage());
      return t;
    }
    if (msg == null) {
      LOG.error("", RemoteExceptionHandler.checkThrowable(t));
    } else {
      LOG.error(msg, RemoteExceptionHandler.checkThrowable(t));
    }
    if (!checkOOME(t)) {
      checkFileSystem();
    }
    return t;
  }

  /*
   * @param t
   *
   * @return Make <code>t</code> an IOE if it isn't already.
   */
  private IOException convertThrowableToIOE(final Throwable t) {
    return convertThrowableToIOE(t, null);
  }

  /*
   * @param t
   *
   * @param msg Message to put in new IOE if passed <code>t</code> is not an IOE
   *
   * @return Make <code>t</code> an IOE if it isn't already.
   */
  private IOException convertThrowableToIOE(final Throwable t, final String msg) {
    return (t instanceof IOException ? (IOException) t : msg == null
        || msg.length() == 0 ? new IOException(t) : new IOException(msg, t));
  }

  /*
   * Check if an OOME and if so, call abort.
   *
   * @param e
   *
   * @return True if we OOME'd and are aborting.
   */
  public boolean checkOOME(final Throwable e) {
    boolean stop = false;
    if (e instanceof OutOfMemoryError
        || (e.getCause() != null && e.getCause() instanceof OutOfMemoryError)
        || (e.getMessage() != null && e.getMessage().contains(
            "java.lang.OutOfMemoryError"))) {
      abort("OutOfMemoryError, aborting", e);
      stop = true;
    }
    return stop;
  }

  /**
   * Checks to see if the file system is still accessible. If not, sets
   * abortRequested and stopRequested
   *
   * @return false if file system is not available
   */
  protected boolean checkFileSystem() {
    if (this.fsOk && this.fs != null) {
      try {
        FSUtils.checkFileSystemAvailable(this.fs);
      } catch (IOException e) {
        abort("File System not available", e);
        this.fsOk = false;
      }
    }
    return this.fsOk;
  }

  /*
   * Inner class that runs on a long period checking if regions need major
   * compaction.
   */
  private static class MajorCompactionChecker extends Chore {
    private final HRegionServer instance;

    MajorCompactionChecker(final HRegionServer h, final int sleepTime,
        final Stoppable stopper) {
      super("MajorCompactionChecker", sleepTime, h);
      this.instance = h;
      LOG.info("Runs every " + sleepTime + "ms");
    }

    @Override
    protected void chore() {
      for (HRegion r : this.instance.onlineRegions.values()) {
        try {
          if (r != null && r.isMajorCompaction()) {
            // Queue a compaction. Will recognize if major is needed.
            this.instance.compactSplitThread.requestCompaction(r, getName()
                + " requests major compaction");
          }
        } catch (IOException e) {
          LOG.warn("Failed major compaction check on " + r, e);
        }
      }
    }
  }

  /**
   * Report the status of the server. A server is online once all the startup is
   * completed (setting up filesystem, starting service threads, etc.). This
   * method is designed mostly to be useful in tests.
   *
   * @return true if online, false if not.
   */
  public boolean isOnline() {
    return isOnline;
  }

  /**
   * Setup WAL log and replication if enabled.
   * Replication setup is done in here because it wants to be hooked up to WAL.
   * @return A WAL instance.
   * @throws IOException
   */
  private HLog setupWALAndReplication() throws IOException {
    final Path oldLogDir = new Path(rootDir, HConstants.HREGION_OLDLOGDIR_NAME);
    Path logdir = new Path(rootDir, HLog.getHLogDirectoryName(this.serverInfo));
    if (LOG.isDebugEnabled()) {
      LOG.debug("logdir=" + logdir);
    }
    if (this.fs.exists(logdir)) {
      throw new RegionServerRunningException("Region server already "
          + "running at " + this.serverInfo.getServerName()
          + " because logdir " + logdir.toString() + " exists");
    }

    // Instantiate replication manager if replication enabled.  Pass it the
    // log directories.
    try {
      this.replicationHandler = Replication.isReplication(this.conf)?
        new Replication(this, this.fs, logdir, oldLogDir): null;
    } catch (KeeperException e) {
      throw new IOException("Failed replication handler create", e);
    }
    return instantiateHLog(logdir, oldLogDir);
  }

  /**
   * Called by {@link #setupWALAndReplication()} creating WAL instance.
   * @param logdir
   * @param oldLogDir
   * @return WAL instance.
   * @throws IOException
   */
  protected HLog instantiateHLog(Path logdir, Path oldLogDir) throws IOException {
    return new HLog(this.fs, logdir, oldLogDir, this.conf,
      getWALActionListeners(), this.serverInfo.getServerAddress().toString());
  }

  /**
   * Called by {@link #instantiateHLog(Path, Path)} setting up WAL instance.
   * Add any {@link WALObserver}s you want inserted before WAL startup.
   * @return List of WALActionsListener that will be passed in to
   * {@link HLog} on construction.
   */
  protected List<WALObserver> getWALActionListeners() {
    List<WALObserver> listeners = new ArrayList<WALObserver>();
    // Log roller.
    this.hlogRoller = new LogRoller(this, this);
    listeners.add(this.hlogRoller);
    if (this.replicationHandler != null) {
      listeners = new ArrayList<WALObserver>();
      // Replication handler is an implementation of WALActionsListener.
      listeners.add(this.replicationHandler);
    }
    return listeners;
  }

  protected LogRoller getLogRoller() {
    return hlogRoller;
  }

  /*
   * @param interval Interval since last time metrics were called.
   */
  protected void doMetrics() {
    try {
      metrics();
    } catch (Throwable e) {
      LOG.warn("Failed metrics", e);
    }
  }

  protected void metrics() {
    this.metrics.regions.set(this.onlineRegions.size());
    this.metrics.incrementRequests(this.requestCount.get());
    // Is this too expensive every three seconds getting a lock on onlineRegions
    // and then per store carried? Can I make metrics be sloppier and avoid
    // the synchronizations?
    int stores = 0;
    int storefiles = 0;
    long memstoreSize = 0;
    long storefileIndexSize = 0;
    synchronized (this.onlineRegions) {
      for (Map.Entry<String, HRegion> e : this.onlineRegions.entrySet()) {
        HRegion r = e.getValue();
        memstoreSize += r.memstoreSize.get();
        synchronized (r.stores) {
          stores += r.stores.size();
          for (Map.Entry<byte[], Store> ee : r.stores.entrySet()) {
            Store store = ee.getValue();
            storefiles += store.getStorefilesCount();
            storefileIndexSize += store.getStorefilesIndexSize();
          }
        }
      }
    }
    this.metrics.stores.set(stores);
    this.metrics.storefiles.set(storefiles);
    this.metrics.memstoreSizeMB.set((int) (memstoreSize / (1024 * 1024)));
    this.metrics.storefileIndexSizeMB
        .set((int) (storefileIndexSize / (1024 * 1024)));
    this.metrics.compactionQueueSize.set(compactSplitThread
        .getCompactionQueueSize());

    LruBlockCache lruBlockCache = (LruBlockCache) StoreFile.getBlockCache(conf);
    if (lruBlockCache != null) {
      this.metrics.blockCacheCount.set(lruBlockCache.size());
      this.metrics.blockCacheFree.set(lruBlockCache.getFreeSize());
      this.metrics.blockCacheSize.set(lruBlockCache.getCurrentSize());
      double ratio = lruBlockCache.getStats().getHitRatio();
      int percent = (int) (ratio * 100);
      this.metrics.blockCacheHitRatio.set(percent);
    }
  }

  /**
   * @return Region server metrics instance.
   */
  public RegionServerMetrics getMetrics() {
    return this.metrics;
  }

  /*
   * Start maintanence Threads, Server, Worker and lease checker threads.
   * Install an UncaughtExceptionHandler that calls abort of RegionServer if we
   * get an unhandled exception. We cannot set the handler on all threads.
   * Server's internal Listener thread is off limits. For Server, if an OOME, it
   * waits a while then retries. Meantime, a flush or a compaction that tries to
   * run should trigger same critical condition and the shutdown will run. On
   * its way out, this server will shut down Server. Leases are sort of
   * inbetween. It has an internal thread that while it inherits from Chore, it
   * keeps its own internal stop mechanism so needs to be stopped by this
   * hosting server. Worker logs the exception and exits.
   */
  private void startServiceThreads() throws IOException {
    String n = Thread.currentThread().getName();
    UncaughtExceptionHandler handler = new UncaughtExceptionHandler() {
      public void uncaughtException(Thread t, Throwable e) {
        abort("Uncaught exception in service thread " + t.getName(), e);
      }
    };

    // Start executor services
    this.service = new ExecutorService(getServerName());
    this.service.startExecutorService(ExecutorType.RS_OPEN_REGION,
      conf.getInt("hbase.regionserver.executor.openregion.threads", 5));
    this.service.startExecutorService(ExecutorType.RS_OPEN_ROOT,
      conf.getInt("hbase.regionserver.executor.openroot.threads", 1));
    this.service.startExecutorService(ExecutorType.RS_OPEN_META,
      conf.getInt("hbase.regionserver.executor.openmeta.threads", 1));
    this.service.startExecutorService(ExecutorType.RS_CLOSE_REGION,
      conf.getInt("hbase.regionserver.executor.closeregion.threads", 5));
    this.service.startExecutorService(ExecutorType.RS_CLOSE_ROOT,
      conf.getInt("hbase.regionserver.executor.closeroot.threads", 1));
    this.service.startExecutorService(ExecutorType.RS_CLOSE_META,
      conf.getInt("hbase.regionserver.executor.closemeta.threads", 1));

    Threads.setDaemonThreadRunning(this.hlogRoller, n + ".logRoller", handler);
    Threads.setDaemonThreadRunning(this.cacheFlusher, n + ".cacheFlusher",
        handler);
    Threads.setDaemonThreadRunning(this.compactSplitThread, n + ".compactor",
        handler);
    Threads.setDaemonThreadRunning(this.majorCompactionChecker, n
        + ".majorCompactionChecker", handler);

    // Leases is not a Thread. Internally it runs a daemon thread. If it gets
    // an unhandled exception, it will just exit.
    this.leases.setName(n + ".leaseChecker");
    this.leases.start();
    // Put up info server.
    int port = this.conf.getInt("hbase.regionserver.info.port", 60030);
    // -1 is for disabling info server
    if (port >= 0) {
      String addr = this.conf.get("hbase.regionserver.info.bindAddress",
          "0.0.0.0");
      // check if auto port bind enabled
      boolean auto = this.conf.getBoolean("hbase.regionserver.info.port.auto",
          false);
      while (true) {
        try {
          this.infoServer = new InfoServer("regionserver", addr, port, false);
          this.infoServer.setAttribute("regionserver", this);
          this.infoServer.start();
          break;
        } catch (BindException e) {
          if (!auto) {
            // auto bind disabled throw BindException
            throw e;
          }
          // auto bind enabled, try to use another port
          LOG.info("Failed binding http info server to port: " + port);
          port++;
          // update HRS server info port.
          this.serverInfo = new HServerInfo(this.serverInfo.getServerAddress(),
            this.serverInfo.getStartCode(), port,
            this.serverInfo.getHostname());
        }
      }
    }

    if (this.replicationHandler != null) {
      this.replicationHandler.startReplicationServices();
    }

    // Start Server.  This service is like leases in that it internally runs
    // a thread.
    this.server.start();
    LOG.info("HRegionServer started at: "
        + this.serverInfo.getServerAddress().toString());
  }

  /*
   * Verify that server is healthy
   */
  private boolean isHealthy() {
    if (!fsOk) {
      // File system problem
      return false;
    }
    // Verify that all threads are alive
    if (!(leases.isAlive() && compactSplitThread.isAlive()
        && cacheFlusher.isAlive() && hlogRoller.isAlive()
        && this.majorCompactionChecker.isAlive())) {
      stop("One or more threads are no longer alive -- stop");
      return false;
    }
    return true;
  }

  /** @return the HLog */
  public HLog getWAL() {
    return this.hlog;
  }

  @Override
  public CatalogTracker getCatalogTracker() {
    return this.catalogTracker;
  }

  @Override
  public void stop(final String msg) {
    this.stopped = true;
    LOG.info("STOPPED: " + msg);
    synchronized (this) {
      // Wakes run() if it is sleeping
      notifyAll(); // FindBugs NN_NAKED_NOTIFY
    }
  }

  @Override
  public void postOpenDeployTasks(final HRegion r, final CatalogTracker ct,
      final boolean daughter)
  throws KeeperException, IOException {
    // Do checks to see if we need to compact (references or too many files)
    if (r.hasReferences() || r.hasTooManyStoreFiles()) {
      getCompactionRequester().requestCompaction(r,
        r.hasReferences()? "Region has references on open" :
          "Region has too many store files");
    }
    // Add to online regions
    addToOnlineRegions(r);
    // Update ZK, ROOT or META
    if (r.getRegionInfo().isRootRegion()) {
      RootLocationEditor.setRootLocation(getZooKeeper(),
        getServerInfo().getServerAddress());
    } else if (r.getRegionInfo().isMetaRegion()) {
      MetaEditor.updateMetaLocation(ct, r.getRegionInfo(), getServerInfo());
    } else {
      if (daughter) {
        // If daughter of a split, update whole row, not just location.
        MetaEditor.addDaughter(ct, r.getRegionInfo(), getServerInfo());
      } else {
        MetaEditor.updateRegionLocation(ct, r.getRegionInfo(), getServerInfo());
      }
    }
  }

  /**
   * Cause the server to exit without closing the regions it is serving, the log
   * it is using and without notifying the master. Used unit testing and on
   * catastrophic events such as HDFS is yanked out from under hbase or we OOME.
   *
   * @param reason
   *          the reason we are aborting
   * @param cause
   *          the exception that caused the abort, or null
   */
  public void abort(String reason, Throwable cause) {
    if (cause != null) {
      LOG.fatal("Aborting region server " + this + ": " + reason, cause);
    } else {
      LOG.fatal("Aborting region server " + this + ": " + reason);
    }
    this.abortRequested = true;
    this.reservedSpace.clear();
    if (this.metrics != null) {
      LOG.info("Dump of metrics: " + this.metrics);
    }
    stop(reason);
  }

  /**
   * @see HRegionServer#abort(String, Throwable)
   */
  public void abort(String reason) {
    abort(reason, null);
  }

  /*
   * Simulate a kill -9 of this server. Exits w/o closing regions or cleaninup
   * logs but it does close socket in case want to bring up server on old
   * hostname+port immediately.
   */
  protected void kill() {
    this.killed = true;
    abort("Simulated kill");
  }

  /**
   * Wait on all threads to finish. Presumption is that all closes and stops
   * have already been called.
   */
  protected void join() {
    Threads.shutdown(this.majorCompactionChecker);
    Threads.shutdown(this.cacheFlusher);
    Threads.shutdown(this.compactSplitThread);
    Threads.shutdown(this.hlogRoller);
    this.service.shutdown();
    if (this.replicationHandler != null) {
      this.replicationHandler.join();
    }
  }

  /**
   * Get the current master from ZooKeeper and open the RPC connection to it.
   *
   * Method will block until a master is available. You can break from this
   * block by requesting the server stop.
   *
   * @return
   */
  private boolean getMaster() {
    HServerAddress masterAddress = null;
    while ((masterAddress = masterAddressManager.getMasterAddress()) == null) {
      if (stopped) {
        return false;
      }
      LOG.debug("No master found, will retry");
      sleeper.sleep();
    }
    LOG.info("Telling master at " + masterAddress + " that we are up");
    HMasterRegionInterface master = null;
    while (!stopped && master == null) {
      try {
        // Do initial RPC setup. The final argument indicates that the RPC
        // should retry indefinitely.
        master = (HMasterRegionInterface) HBaseRPC.waitForProxy(
            HMasterRegionInterface.class, HBaseRPCProtocolVersion.versionID,
            masterAddress.getInetSocketAddress(), this.conf, -1,
            this.rpcTimeout);
      } catch (IOException e) {
        LOG.warn("Unable to connect to master. Retrying. Error was:", e);
        sleeper.sleep();
      }
    }
    this.hbaseMaster = master;
    return true;
  }

  /**
   * @return True if successfully invoked {@link #reportForDuty()}
   * @throws IOException
   */
  private boolean tryReportForDuty() throws IOException {
    MapWritable w = reportForDuty();
    if (w != null) {
      handleReportForDutyResponse(w);
      return true;
    }
    sleeper.sleep();
    LOG.warn("No response on reportForDuty. Sleeping and then retrying.");
    return false;
  }

  /*
   * Let the master know we're here Run initialization using parameters passed
   * us by the master.
   */
  private MapWritable reportForDuty() {
    while (!stopped && !getMaster()) {
      sleeper.sleep();
      LOG.warn("Unable to get master for initialization");
    }

    MapWritable result = null;
    long lastMsg = 0;
    while (!stopped) {
      try {
        this.requestCount.set(0);
        lastMsg = System.currentTimeMillis();
        ZKUtil.setAddressAndWatch(zooKeeper, ZKUtil.joinZNode(
            zooKeeper.rsZNode, ZKUtil.getNodeName(serverInfo)), address);
        this.serverInfo.setLoad(buildServerLoad());
        result = this.hbaseMaster.regionServerStartup(this.serverInfo);
        break;
      } catch (IOException e) {
        LOG.warn("error telling master we are up", e);
      } catch (KeeperException e) {
        LOG.warn("error putting up ephemeral node in zookeeper", e);
      }
      sleeper.sleep(lastMsg);
    }
    return result;
  }

  /**
   * Add to the outbound message buffer
   *
   * When a region splits, we need to tell the master that there are two new
   * regions that need to be assigned.
   *
   * We do not need to inform the master about the old region, because we've
   * updated the meta or root regions, and the master will pick that up on its
   * next rescan of the root or meta tables.
   */
  void reportSplit(HRegionInfo oldRegion, HRegionInfo newRegionA,
      HRegionInfo newRegionB) {
    this.outboundMsgs.add(new HMsg(
        HMsg.Type.REGION_SPLIT, oldRegion, newRegionA,
        newRegionB, Bytes.toBytes("Daughters; "
            + newRegionA.getRegionNameAsString() + ", "
            + newRegionB.getRegionNameAsString())));
  }

  /**
   * Closes all regions.  Called on our way out.
   * Assumes that its not possible for new regions to be added to onlineRegions
   * while this method runs.
   */
  protected void closeAllRegions(final boolean abort) {
    closeUserRegions(abort);
    // Only root and meta should remain.  Are we carrying root or meta?
    HRegion meta = null;
    HRegion root = null;
    this.lock.writeLock().lock();
    try {
      for (Map.Entry<String, HRegion> e: onlineRegions.entrySet()) {
        HRegionInfo hri = e.getValue().getRegionInfo();
        if (hri.isRootRegion()) {
          root = e.getValue();
        } else if (hri.isMetaRegion()) {
          meta = e.getValue();
        }
        if (meta != null && root != null) break;
      }
    } finally {
      this.lock.writeLock().unlock();
    }
    if (meta != null) closeRegion(meta.getRegionInfo(), abort, false);
    if (root != null) closeRegion(root.getRegionInfo(), abort, false);
  }

  /**
   * Schedule closes on all user regions.
   * @param abort Whether we're running an abort.
   */
  void closeUserRegions(final boolean abort) {
    this.lock.writeLock().lock();
    try {
      synchronized (this.onlineRegions) {
        for (Map.Entry<String, HRegion> e: this.onlineRegions.entrySet()) {
          HRegion r = e.getValue();
          if (!r.getRegionInfo().isMetaRegion()) {
            // Don't update zk with this close transition; pass false.
            closeRegion(r.getRegionInfo(), abort, false);
          }
        }
      }
    } finally {
      this.lock.writeLock().unlock();
    }
  }

  @Override
  public HRegionInfo getRegionInfo(final byte[] regionName)
  throws NotServingRegionException {
    requestCount.incrementAndGet();
    return getRegion(regionName).getRegionInfo();
  }

  public Result getClosestRowBefore(final byte[] regionName, final byte[] row,
      final byte[] family) throws IOException {
    checkOpen();
    requestCount.incrementAndGet();
    try {
      // locate the region we're operating on
      HRegion region = getRegion(regionName);
      // ask the region for all the data

      Result r = region.getClosestRowBefore(row, family);
      return r;
    } catch (Throwable t) {
      throw convertThrowableToIOE(cleanup(t));
    }
  }

  /** {@inheritDoc} */
  public Result get(byte[] regionName, Get get) throws IOException {
    checkOpen();
    requestCount.incrementAndGet();
    try {
      HRegion region = getRegion(regionName);
      return region.get(get, getLockFromId(get.getLockId()));
    } catch (Throwable t) {
      throw convertThrowableToIOE(cleanup(t));
    }
  }

  public boolean exists(byte[] regionName, Get get) throws IOException {
    checkOpen();
    requestCount.incrementAndGet();
    try {
      HRegion region = getRegion(regionName);
      Result r = region.get(get, getLockFromId(get.getLockId()));
      return r != null && !r.isEmpty();
    } catch (Throwable t) {
      throw convertThrowableToIOE(cleanup(t));
    }
  }

  public void put(final byte[] regionName, final Put put) throws IOException {
    if (put.getRow() == null) {
      throw new IllegalArgumentException("update has null row");
    }

    checkOpen();
    this.requestCount.incrementAndGet();
    HRegion region = getRegion(regionName);
    try {
      if (!region.getRegionInfo().isMetaTable()) {
        this.cacheFlusher.reclaimMemStoreMemory();
      }
      boolean writeToWAL = put.getWriteToWAL();
      region.put(put, getLockFromId(put.getLockId()), writeToWAL);
    } catch (Throwable t) {
      throw convertThrowableToIOE(cleanup(t));
    }
  }

  public int put(final byte[] regionName, final List<Put> puts)
      throws IOException {
    checkOpen();
    HRegion region = null;
    try {
      region = getRegion(regionName);
      if (!region.getRegionInfo().isMetaTable()) {
        this.cacheFlusher.reclaimMemStoreMemory();
      }

      @SuppressWarnings("unchecked")
      Pair<Put, Integer>[] putsWithLocks = new Pair[puts.size()];

      int i = 0;
      for (Put p : puts) {
        Integer lock = getLockFromId(p.getLockId());
        putsWithLocks[i++] = new Pair<Put, Integer>(p, lock);
      }

      this.requestCount.addAndGet(puts.size());
      OperationStatusCode[] codes = region.put(putsWithLocks);
      for (i = 0; i < codes.length; i++) {
        if (codes[i] != OperationStatusCode.SUCCESS) {
          return i;
        }
      }
      return -1;
    } catch (Throwable t) {
      throw convertThrowableToIOE(cleanup(t));
    }
  }

  private boolean checkAndMutate(final byte[] regionName, final byte[] row,
      final byte[] family, final byte[] qualifier, final byte[] value,
      final Writable w, Integer lock) throws IOException {
    checkOpen();
    this.requestCount.incrementAndGet();
    HRegion region = getRegion(regionName);
    try {
      if (!region.getRegionInfo().isMetaTable()) {
        this.cacheFlusher.reclaimMemStoreMemory();
      }
      return region
          .checkAndMutate(row, family, qualifier, value, w, lock, true);
    } catch (Throwable t) {
      throw convertThrowableToIOE(cleanup(t));
    }
  }

  /**
   *
   * @param regionName
   * @param row
   * @param family
   * @param qualifier
   * @param value
   *          the expected value
   * @param put
   * @throws IOException
   * @return true if the new put was execute, false otherwise
   */
  public boolean checkAndPut(final byte[] regionName, final byte[] row,
      final byte[] family, final byte[] qualifier, final byte[] value,
      final Put put) throws IOException {
    return checkAndMutate(regionName, row, family, qualifier, value, put,
        getLockFromId(put.getLockId()));
  }

  /**
   *
   * @param regionName
   * @param row
   * @param family
   * @param qualifier
   * @param value
   *          the expected value
   * @param delete
   * @throws IOException
   * @return true if the new put was execute, false otherwise
   */
  public boolean checkAndDelete(final byte[] regionName, final byte[] row,
      final byte[] family, final byte[] qualifier, final byte[] value,
      final Delete delete) throws IOException {
    return checkAndMutate(regionName, row, family, qualifier, value, delete,
        getLockFromId(delete.getLockId()));
  }

  //
  // remote scanner interface
  //

  public long openScanner(byte[] regionName, Scan scan) throws IOException {
    checkOpen();
    NullPointerException npe = null;
    if (regionName == null) {
      npe = new NullPointerException("regionName is null");
    } else if (scan == null) {
      npe = new NullPointerException("scan is null");
    }
    if (npe != null) {
      throw new IOException("Invalid arguments to openScanner", npe);
    }
    requestCount.incrementAndGet();
    try {
      HRegion r = getRegion(regionName);
      return addScanner(r.getScanner(scan));
    } catch (Throwable t) {
      throw convertThrowableToIOE(cleanup(t, "Failed openScanner"));
    }
  }

  protected long addScanner(InternalScanner s) throws LeaseStillHeldException {
    long scannerId = -1L;
    scannerId = rand.nextLong();
    String scannerName = String.valueOf(scannerId);
    scanners.put(scannerName, s);
    this.leases.createLease(scannerName, new ScannerListener(scannerName));
    return scannerId;
  }

  public Result next(final long scannerId) throws IOException {
    Result[] res = next(scannerId, 1);
    if (res == null || res.length == 0) {
      return null;
    }
    return res[0];
  }

  public Result[] next(final long scannerId, int nbRows) throws IOException {
    try {
      String scannerName = String.valueOf(scannerId);
      InternalScanner s = this.scanners.get(scannerName);
      if (s == null) {
        throw new UnknownScannerException("Name: " + scannerName);
      }
      try {
        checkOpen();
      } catch (IOException e) {
        // If checkOpen failed, server not running or filesystem gone,
        // cancel this lease; filesystem is gone or we're closing or something.
        this.leases.cancelLease(scannerName);
        throw e;
      }
      this.leases.renewLease(scannerName);
      List<Result> results = new ArrayList<Result>(nbRows);
      long currentScanResultSize = 0;
      List<KeyValue> values = new ArrayList<KeyValue>();
      for (int i = 0; i < nbRows
          && currentScanResultSize < maxScannerResultSize; i++) {
        requestCount.incrementAndGet();
        // Collect values to be returned here
        boolean moreRows = s.next(values);
        if (!values.isEmpty()) {
          for (KeyValue kv : values) {
            currentScanResultSize += kv.heapSize();
          }
          results.add(new Result(values));
        }
        if (!moreRows) {
          break;
        }
        values.clear();
      }
      // Below is an ugly hack where we cast the InternalScanner to be a
      // HRegion.RegionScanner. The alternative is to change InternalScanner
      // interface but its used everywhere whereas we just need a bit of info
      // from HRegion.RegionScanner, IF its filter if any is done with the scan
      // and wants to tell the client to stop the scan. This is done by passing
      // a null result.
      return ((HRegion.RegionScanner) s).isFilterDone() && results.isEmpty() ? null
          : results.toArray(new Result[0]);
    } catch (Throwable t) {
      if (t instanceof NotServingRegionException) {
        String scannerName = String.valueOf(scannerId);
        this.scanners.remove(scannerName);
      }
      throw convertThrowableToIOE(cleanup(t));
    }
  }

  public void close(final long scannerId) throws IOException {
    try {
      checkOpen();
      requestCount.incrementAndGet();
      String scannerName = String.valueOf(scannerId);
      InternalScanner s = scanners.remove(scannerName);
      if (s != null) {
        s.close();
        this.leases.cancelLease(scannerName);
      }
    } catch (Throwable t) {
      throw convertThrowableToIOE(cleanup(t));
    }
  }

  /**
   * Instantiated as a scanner lease. If the lease times out, the scanner is
   * closed
   */
  private class ScannerListener implements LeaseListener {
    private final String scannerName;

    ScannerListener(final String n) {
      this.scannerName = n;
    }

    public void leaseExpired() {
      LOG.info("Scanner " + this.scannerName + " lease expired");
      InternalScanner s = scanners.remove(this.scannerName);
      if (s != null) {
        try {
          s.close();
        } catch (IOException e) {
          LOG.error("Closing scanner", e);
        }
      }
    }
  }

  //
  // Methods that do the actual work for the remote API
  //
  public void delete(final byte[] regionName, final Delete delete)
      throws IOException {
    checkOpen();
    try {
      boolean writeToWAL = true;
      this.requestCount.incrementAndGet();
      HRegion region = getRegion(regionName);
      if (!region.getRegionInfo().isMetaTable()) {
        this.cacheFlusher.reclaimMemStoreMemory();
      }
      Integer lid = getLockFromId(delete.getLockId());
      region.delete(delete, lid, writeToWAL);
    } catch (Throwable t) {
      throw convertThrowableToIOE(cleanup(t));
    }
  }

  public int delete(final byte[] regionName, final List<Delete> deletes)
      throws IOException {
    // Count of Deletes processed.
    int i = 0;
    checkOpen();
    HRegion region = null;
    try {
      boolean writeToWAL = true;
      region = getRegion(regionName);
      if (!region.getRegionInfo().isMetaTable()) {
        this.cacheFlusher.reclaimMemStoreMemory();
      }
      int size = deletes.size();
      Integer[] locks = new Integer[size];
      for (Delete delete : deletes) {
        this.requestCount.incrementAndGet();
        locks[i] = getLockFromId(delete.getLockId());
        region.delete(delete, locks[i], writeToWAL);
        i++;
      }
    } catch (WrongRegionException ex) {
      LOG.debug("Batch deletes: " + i, ex);
      return i;
    } catch (NotServingRegionException ex) {
      return i;
    } catch (Throwable t) {
      throw convertThrowableToIOE(cleanup(t));
    }
    return -1;
  }

  public long lockRow(byte[] regionName, byte[] row) throws IOException {
    checkOpen();
    NullPointerException npe = null;
    if (regionName == null) {
      npe = new NullPointerException("regionName is null");
    } else if (row == null) {
      npe = new NullPointerException("row to lock is null");
    }
    if (npe != null) {
      IOException io = new IOException("Invalid arguments to lockRow");
      io.initCause(npe);
      throw io;
    }
    requestCount.incrementAndGet();
    try {
      HRegion region = getRegion(regionName);
      Integer r = region.obtainRowLock(row);
      long lockId = addRowLock(r, region);
      LOG.debug("Row lock " + lockId + " explicitly acquired by client");
      return lockId;
    } catch (Throwable t) {
      throw convertThrowableToIOE(cleanup(t, "Error obtaining row lock (fsOk: "
          + this.fsOk + ")"));
    }
  }

  protected long addRowLock(Integer r, HRegion region)
      throws LeaseStillHeldException {
    long lockId = -1L;
    lockId = rand.nextLong();
    String lockName = String.valueOf(lockId);
    rowlocks.put(lockName, r);
    this.leases.createLease(lockName, new RowLockListener(lockName, region));
    return lockId;
  }

  /**
   * Method to get the Integer lock identifier used internally from the long
   * lock identifier used by the client.
   *
   * @param lockId
   *          long row lock identifier from client
   * @return intId Integer row lock used internally in HRegion
   * @throws IOException
   *           Thrown if this is not a valid client lock id.
   */
  Integer getLockFromId(long lockId) throws IOException {
    if (lockId == -1L) {
      return null;
    }
    String lockName = String.valueOf(lockId);
    Integer rl = rowlocks.get(lockName);
    if (rl == null) {
      throw new IOException("Invalid row lock");
    }
    this.leases.renewLease(lockName);
    return rl;
  }

  public void unlockRow(byte[] regionName, long lockId) throws IOException {
    checkOpen();
    NullPointerException npe = null;
    if (regionName == null) {
      npe = new NullPointerException("regionName is null");
    } else if (lockId == -1L) {
      npe = new NullPointerException("lockId is null");
    }
    if (npe != null) {
      IOException io = new IOException("Invalid arguments to unlockRow");
      io.initCause(npe);
      throw io;
    }
    requestCount.incrementAndGet();
    try {
      HRegion region = getRegion(regionName);
      String lockName = String.valueOf(lockId);
      Integer r = rowlocks.remove(lockName);
      if (r == null) {
        throw new UnknownRowLockException(lockName);
      }
      region.releaseRowLock(r);
      this.leases.cancelLease(lockName);
      LOG.debug("Row lock " + lockId
          + " has been explicitly released by client");
    } catch (Throwable t) {
      throw convertThrowableToIOE(cleanup(t));
    }
  }

  @Override
  public void bulkLoadHFile(String hfilePath, byte[] regionName,
      byte[] familyName) throws IOException {
    HRegion region = getRegion(regionName);
    region.bulkLoadHFile(hfilePath, familyName);
  }

  Map<String, Integer> rowlocks = new ConcurrentHashMap<String, Integer>();

  /**
   * Instantiated as a row lock lease. If the lease times out, the row lock is
   * released
   */
  private class RowLockListener implements LeaseListener {
    private final String lockName;
    private final HRegion region;

    RowLockListener(final String lockName, final HRegion region) {
      this.lockName = lockName;
      this.region = region;
    }

    public void leaseExpired() {
      LOG.info("Row Lock " + this.lockName + " lease expired");
      Integer r = rowlocks.remove(this.lockName);
      if (r != null) {
        region.releaseRowLock(r);
      }
    }
  }

  // Region open/close direct RPCs

  @Override
  public void openRegion(HRegionInfo region) {
    LOG.info("Received request to open region: " +
      region.getRegionNameAsString());
    if(region.isRootRegion()) {
      this.service.submit(new OpenRootHandler(this, this, region));
    } else if(region.isMetaRegion()) {
      this.service.submit(new OpenMetaHandler(this, this, region));
    } else {
      this.service.submit(new OpenRegionHandler(this, this, region));
    }
  }

  @Override
  public boolean closeRegion(HRegionInfo region)
  throws NotServingRegionException {
    LOG.info("Received close region: " + region.getRegionNameAsString());
    // TODO: Need to check if this is being served here but currently undergoing
    // a split (so master needs to retry close after split is complete)
    if (!onlineRegions.containsKey(region.getEncodedName())) {
      LOG.warn("Received close for region we are not serving");
      throw new NotServingRegionException("Received close for "
          + region.getRegionNameAsString() + " but we are not serving it");
    }
    return closeRegion(region, false, true);
  }

  /**
   * @param region Region to close
   * @param abort True if we are aborting
   * @param zk True if we are to update zk about the region close; if the close
   * was orchestrated by master, then update zk.  If the close is being run by
   * the regionserver because its going down, don't update zk.
   * @return
   */
  protected boolean closeRegion(HRegionInfo region, final boolean abort,
      final boolean zk) {
    CloseRegionHandler crh = null;
    if (region.isRootRegion()) {
      crh = new CloseRootHandler(this, this, region, abort, zk);
    } else if (region.isMetaRegion()) {
      crh = new CloseMetaHandler(this, this, region, abort, zk);
    } else {
      crh = new CloseRegionHandler(this, this, region, abort, zk);
    }
    this.service.submit(crh);
    return true;
  }

  // Manual remote region administration RPCs

  @Override
  public void flushRegion(HRegionInfo regionInfo)
      throws NotServingRegionException, IOException {
    LOG.info("Flushing " + regionInfo.getRegionNameAsString());
    HRegion region = getRegion(regionInfo.getRegionName());
    region.flushcache();
  }

  @Override
  public void splitRegion(HRegionInfo regionInfo)
      throws NotServingRegionException, IOException {
    HRegion region = getRegion(regionInfo.getRegionName());
    region.flushcache();
    region.shouldSplit(true);
    // force a compaction, split will be side-effect
    // TODO: flush/compact/split refactor will make it trivial to do this
    // sync/async (and won't require us to do a compaction to split!)
    compactSplitThread.requestCompaction(region, "User-triggered split");
  }

  @Override
  public void compactRegion(HRegionInfo regionInfo, boolean major)
      throws NotServingRegionException, IOException {
    HRegion region = getRegion(regionInfo.getRegionName());
    region.flushcache();
    region.shouldSplit(true);
    compactSplitThread.requestCompaction(region, major, "User-triggered "
        + (major ? "major " : "") + "compaction");
  }

  /** @return the info server */
  public InfoServer getInfoServer() {
    return infoServer;
  }

  /**
   * @return true if a stop has been requested.
   */
  public boolean isStopped() {
    return this.stopped;
  }

  /**
   *
   * @return the configuration
   */
  public Configuration getConfiguration() {
    return conf;
  }

  /** @return the write lock for the server */
  ReentrantReadWriteLock.WriteLock getWriteLock() {
    return lock.writeLock();
  }

  @Override
  public NavigableSet<HRegionInfo> getOnlineRegions() {
    NavigableSet<HRegionInfo> sortedset = new TreeSet<HRegionInfo>();
    synchronized(this.onlineRegions) {
      for (Map.Entry<String,HRegion> e: this.onlineRegions.entrySet()) {
        sortedset.add(e.getValue().getRegionInfo());
      }
    }
    return sortedset;
  }

  public int getNumberOfOnlineRegions() {
    return onlineRegions.size();
  }

  /**
   * For tests and web ui.
   * This method will only work if HRegionServer is in the same JVM as client;
   * HRegion cannot be serialized to cross an rpc.
   * @see #getOnlineRegions()
   */
  public Collection<HRegion> getOnlineRegionsLocalContext() {
    return Collections.unmodifiableCollection(this.onlineRegions.values());
  }

  @Override
  public void addToOnlineRegions(HRegion region) {
    lock.writeLock().lock();
    try {
      onlineRegions.put(region.getRegionInfo().getEncodedName(), region);
    } finally {
      lock.writeLock().unlock();
    }
  }

  @Override
  public boolean removeFromOnlineRegions(final String encodedName) {
    this.lock.writeLock().lock();
    HRegion toReturn = null;
    try {
      toReturn = onlineRegions.remove(encodedName);
    } finally {
      this.lock.writeLock().unlock();
    }
    return toReturn != null;
  }

  /**
   * @return A new Map of online regions sorted by region size with the first
   *         entry being the biggest.
   */
  public SortedMap<Long, HRegion> getCopyOfOnlineRegionsSortedBySize() {
    // we'll sort the regions in reverse
    SortedMap<Long, HRegion> sortedRegions = new TreeMap<Long, HRegion>(
        new Comparator<Long>() {
          public int compare(Long a, Long b) {
            return -1 * a.compareTo(b);
          }
        });
    // Copy over all regions. Regions are sorted by size with biggest first.
    synchronized (this.onlineRegions) {
      for (HRegion region : this.onlineRegions.values()) {
        sortedRegions.put(Long.valueOf(region.memstoreSize.get()), region);
      }
    }
    return sortedRegions;
  }

  @Override
  public HRegion getFromOnlineRegions(final String encodedRegionName) {
    return onlineRegions.get(encodedRegionName);
  }

  /**
   * @param regionName
   * @return HRegion for the passed binary <code>regionName</code> or null if
   *         named region is not member of the online regions.
   */
  public HRegion getOnlineRegion(final byte[] regionName) {
    return getFromOnlineRegions(HRegionInfo.encodeRegionName(regionName));
  }

  /** @return the request count */
  public AtomicInteger getRequestCount() {
    return this.requestCount;
  }

  /** @return reference to FlushRequester */
  public FlushRequester getFlushRequester() {
    return this.cacheFlusher;
  }

  /**
   * Protected utility method for safely obtaining an HRegion handle.
   *
   * @param regionName
   *          Name of online {@link HRegion} to return
   * @return {@link HRegion} for <code>regionName</code>
   * @throws NotServingRegionException
   */
  protected HRegion getRegion(final byte[] regionName)
      throws NotServingRegionException {
    HRegion region = null;
    this.lock.readLock().lock();
    try {
      region = getOnlineRegion(regionName);
      if (region == null) {
        throw new NotServingRegionException("Region is not online: " +
          Bytes.toStringBinary(regionName));
      }
      return region;
    } finally {
      this.lock.readLock().unlock();
    }
  }

  /**
   * Get the top N most loaded regions this server is serving so we can tell the
   * master which regions it can reallocate if we're overloaded. TODO: actually
   * calculate which regions are most loaded. (Right now, we're just grabbing
   * the first N regions being served regardless of load.)
   */
  protected HRegionInfo[] getMostLoadedRegions() {
    ArrayList<HRegionInfo> regions = new ArrayList<HRegionInfo>();
    synchronized (onlineRegions) {
      for (HRegion r : onlineRegions.values()) {
        if (r.isClosed() || r.isClosing()) {
          continue;
        }
        if (regions.size() < numRegionsToReport) {
          regions.add(r.getRegionInfo());
        } else {
          break;
        }
      }
    }
    return regions.toArray(new HRegionInfo[regions.size()]);
  }

  /**
   * Called to verify that this server is up and running.
   *
   * @throws IOException
   */
  protected void checkOpen() throws IOException {
    if (this.stopped || this.abortRequested) {
      throw new IOException("Server not running"
          + (this.abortRequested ? ", aborting" : ""));
    }
    if (!fsOk) {
      throw new IOException("File system not available");
    }
  }

  /**
   * @return Returns list of non-closed regions hosted on this server. If no
   *         regions to check, returns an empty list.
   */
  protected Set<HRegion> getRegionsToCheck() {
    HashSet<HRegion> regionsToCheck = new HashSet<HRegion>();
    // TODO: is this locking necessary?
    lock.readLock().lock();
    try {
      regionsToCheck.addAll(this.onlineRegions.values());
    } finally {
      lock.readLock().unlock();
    }
    // Purge closed regions.
    for (final Iterator<HRegion> i = regionsToCheck.iterator(); i.hasNext();) {
      HRegion r = i.next();
      if (r.isClosed()) {
        i.remove();
      }
    }
    return regionsToCheck;
  }

  public long getProtocolVersion(final String protocol, final long clientVersion)
      throws IOException {
    if (protocol.equals(HRegionInterface.class.getName())) {
      return HBaseRPCProtocolVersion.versionID;
    }
    throw new IOException("Unknown protocol to name node: " + protocol);
  }

  /**
   * @return Queue to which you can add outbound messages.
   */
  protected LinkedBlockingQueue<HMsg> getOutboundMsgs() {
    return this.outboundMsgs;
  }

  /**
   * Return the total size of all memstores in every region.
   *
   * @return memstore size in bytes
   */
  public long getGlobalMemStoreSize() {
    long total = 0;
    synchronized (onlineRegions) {
      for (HRegion region : onlineRegions.values()) {
        total += region.memstoreSize.get();
      }
    }
    return total;
  }

  /**
   * @return Return the leases.
   */
  protected Leases getLeases() {
    return leases;
  }

  /**
   * @return Return the rootDir.
   */
  protected Path getRootDir() {
    return rootDir;
  }

  /**
   * @return Return the fs.
   */
  protected FileSystem getFileSystem() {
    return fs;
  }

  /**
   * @return Info on port this server has bound to, etc.
   */
  public HServerInfo getServerInfo() {
    return this.serverInfo;
  }

  /** {@inheritDoc} */
  public long incrementColumnValue(byte[] regionName, byte[] row,
      byte[] family, byte[] qualifier, long amount, boolean writeToWAL)
      throws IOException {
    checkOpen();

    if (regionName == null) {
      throw new IOException("Invalid arguments to incrementColumnValue "
          + "regionName is null");
    }
    requestCount.incrementAndGet();
    try {
      HRegion region = getRegion(regionName);
      long retval = region.incrementColumnValue(row, family, qualifier, amount,
          writeToWAL);

      return retval;
    } catch (IOException e) {
      checkFileSystem();
      throw e;
    }
  }

  /** {@inheritDoc} */
  public HRegionInfo[] getRegionsAssignment() throws IOException {
    HRegionInfo[] regions = new HRegionInfo[onlineRegions.size()];
    Iterator<HRegion> ite = onlineRegions.values().iterator();
    for (int i = 0; ite.hasNext(); i++) {
      regions[i] = ite.next().getRegionInfo();
    }
    return regions;
  }

  /** {@inheritDoc} */
  public HServerInfo getHServerInfo() throws IOException {
    return serverInfo;
  }

  @Override
  public <R> MultiResponse<R> multi(MultiAction<R> multi) throws IOException {
    MultiResponse response = new MultiResponse();
    for (Map.Entry<byte[], List<Action<R>>> e : multi.actions.entrySet()) {
      byte[] regionName = e.getKey();
      List<Action<R>> actionsForRegion = e.getValue();
      // sort based on the row id - this helps in the case where we reach the
      // end of a region, so that we don't have to try the rest of the
      // actions in the list.
      Collections.sort(actionsForRegion);
      Row action = null;
      try {
        for (Action a : actionsForRegion) {
          action = a.getAction();
          if (action instanceof Delete) {
            delete(regionName, (Delete) action);
            response.add(regionName, new Pair<Integer, Result>(
                a.getOriginalIndex(), new Result()));
          } else if (action instanceof Get) {
            response.add(regionName, new Pair<Integer, Result>(
                a.getOriginalIndex(), get(regionName, (Get) action)));
          } else if (action instanceof Put) {
            put(regionName, (Put) action);
            response.add(regionName, new Pair<Integer, Result>(
                a.getOriginalIndex(), new Result()));
          } else if (action instanceof Exec) {
            ExecResult result = exec(regionName, (Exec)action);
            response.add(regionName, new Pair<Integer, Object>(
                a.getOriginalIndex(), result.getValue()
            ));
          } else {
            LOG.debug("Error: invalid Action, row must be a Get, Delete, Put or Exec.");
            throw new IllegalArgumentException("Invalid Action, row must be a Get, Delete, Put or Exec.");
          }
        }
      } catch (IOException ioe) {
        if (multi.size() == 1) {
          throw ioe;
        } else {
          LOG.error("Exception found while attempting " + action.toString() +
            " " + StringUtils.stringifyException(ioe));
          response.add(regionName,null);
          // stop processing on this region, continue to the next.
        }
      }
    }
    return response;
  }

  /**
   * @deprecated Use HRegionServer.multi( MultiAction action) instead
   */
  @Override
  public MultiPutResponse multiPut(MultiPut puts) throws IOException {
    MultiPutResponse resp = new MultiPutResponse();

    // do each region as it's own.
    for (Map.Entry<byte[], List<Put>> e : puts.puts.entrySet()) {
      int result = put(e.getKey(), e.getValue());
      resp.addResult(e.getKey(), result);

      e.getValue().clear(); // clear some RAM
    }

    return resp;
  }

  /**
   * Executes a single {@link org.apache.hadoop.hbase.ipc.CoprocessorProtocol}
   * method using the registered protocol handlers.
   * {@link CoprocessorProtocol} implementations must be registered per-region via the
   * {@link org.apache.hadoop.hbase.regionserver.HRegion#registerProtocol(Class, org.apache.hadoop.hbase.ipc.CoprocessorProtocol)}
   * method before they are available.
   *
   * @param regionName name of the region against which the invocation is executed
   * @param call an {@code Exec} instance identifying the protocol, method name,
   *     and parameters for the method invocation
   * @return an {@code ExecResult} instance containing the region name of the
   *     invocation and the return value
   * @throws IOException if no registered protocol handler is found or an error
   *     occurs during the invocation
   * @see org.apache.hadoop.hbase.regionserver.HRegion#registerProtocol(Class, org.apache.hadoop.hbase.ipc.CoprocessorProtocol)
   */
  @Override
  public ExecResult exec(byte[] regionName, Exec call)
      throws IOException {
    checkOpen();
    requestCount.incrementAndGet();
    try {
      HRegion region = getRegion(regionName);
      return region.exec(call);
    } catch (Throwable t) {
      throw convertThrowableToIOE(cleanup(t));
    }
  }

  public String toString() {
    return this.serverInfo.toString();
  }

  /**
   * Interval at which threads should run
   *
   * @return the interval
   */
  public int getThreadWakeFrequency() {
    return threadWakeFrequency;
  }

  @Override
  public ZooKeeperWatcher getZooKeeper() {
    return zooKeeper;
  }

  @Override
  public String getServerName() {
    return serverInfo.getServerName();
  }

  @Override
  public CompactionRequestor getCompactionRequester() {
    return this.compactSplitThread;
  }
  
  //
  // Main program and support routines
  //

  /**
   * @param hrs
   * @return Thread the RegionServer is running in correctly named.
   * @throws IOException
   */
  public static Thread startRegionServer(final HRegionServer hrs)
      throws IOException {
    return startRegionServer(hrs, "regionserver"
        + hrs.getServerInfo().getServerAddress().getPort());
  }

  /**
   * @param hrs
   * @param name
   * @return Thread the RegionServer is running in correctly named.
   * @throws IOException
   */
  public static Thread startRegionServer(final HRegionServer hrs,
      final String name) throws IOException {
    Thread t = new Thread(hrs);
    t.setName(name);
    t.start();
    // Install shutdown hook that will catch signals and run an orderly shutdown
    // of the hrs.
    ShutdownHook.install(hrs.getConfiguration(), FileSystem.get(hrs
        .getConfiguration()), hrs, t);
    return t;
  }

  /**
   * Utility for constructing an instance of the passed HRegionServer class.
   *
   * @param regionServerClass
   * @param conf2
   * @return HRegionServer instance.
   */
  public static HRegionServer constructRegionServer(
      Class<? extends HRegionServer> regionServerClass,
      final Configuration conf2) {
    try {
      Constructor<? extends HRegionServer> c = regionServerClass
          .getConstructor(Configuration.class);
      return c.newInstance(conf2);
    } catch (Exception e) {
      throw new RuntimeException("Failed construction of " + "Master: "
          + regionServerClass.toString(), e);
    }
  }

  @Override
  public void replicateLogEntries(final HLog.Entry[] entries)
  throws IOException {
    if (this.replicationHandler == null) return;
    this.replicationHandler.replicateLogEntries(entries);
  }

  /**
   * @see org.apache.hadoop.hbase.regionserver.HRegionServerCommandLine
   */
  public static void main(String[] args) throws Exception {
    Configuration conf = HBaseConfiguration.create();
    @SuppressWarnings("unchecked")
    Class<? extends HRegionServer> regionServerClass = (Class<? extends HRegionServer>) conf
        .getClass(HConstants.REGION_SERVER_IMPL, HRegionServer.class);

    new HRegionServerCommandLine(regionServerClass).doMain(args);
  }

}<|MERGE_RESOLUTION|>--- conflicted
+++ resolved
@@ -96,8 +96,6 @@
 import org.apache.hadoop.hbase.executor.ExecutorService.ExecutorType;
 import org.apache.hadoop.hbase.io.hfile.LruBlockCache;
 import org.apache.hadoop.hbase.ipc.*;
-<<<<<<< HEAD
-=======
 import org.apache.hadoop.hbase.regionserver.Leases.LeaseStillHeldException;
 import org.apache.hadoop.hbase.regionserver.handler.CloseMetaHandler;
 import org.apache.hadoop.hbase.regionserver.handler.CloseRegionHandler;
@@ -105,7 +103,6 @@
 import org.apache.hadoop.hbase.regionserver.handler.OpenMetaHandler;
 import org.apache.hadoop.hbase.regionserver.handler.OpenRegionHandler;
 import org.apache.hadoop.hbase.regionserver.handler.OpenRootHandler;
->>>>>>> b0a5fd18
 import org.apache.hadoop.hbase.regionserver.metrics.RegionServerMetrics;
 import org.apache.hadoop.hbase.regionserver.wal.HLog;
 import org.apache.hadoop.hbase.regionserver.wal.WALObserver;
@@ -123,11 +120,7 @@
 import org.apache.hadoop.io.MapWritable;
 import org.apache.hadoop.io.Writable;
 import org.apache.hadoop.net.DNS;
-<<<<<<< HEAD
 import org.apache.hadoop.security.SecurityUtil;
-import org.apache.hadoop.util.Progressable;
-=======
->>>>>>> b0a5fd18
 import org.apache.hadoop.util.StringUtils;
 import org.apache.zookeeper.KeeperException;
 
@@ -422,6 +415,7 @@
         false, conf, QOS_THRESHOLD);
     this.server.setErrorHandler(this);
     this.server.setQosFunction(new QosFunction());
+    // TODO: if we need a secret manager for digest auth must set it here
 
     // Address is giving a default IP for the moment. Will be changed after
     // calling the master.
@@ -433,14 +427,8 @@
       throw new NullPointerException("Server address cannot be null; "
           + "hbase-958 debugging");
     }
-<<<<<<< HEAD
-
-    reinitializeThreads();
-    reinitializeZooKeeper();
-=======
     initializeZooKeeper();
     initializeThreads();
->>>>>>> b0a5fd18
     int nbBlocks = conf.getInt("hbase.regionserver.nbreservationblocks", 4);
     for (int i = 0; i < nbBlocks; i++) {
       reservedSpace.add(new byte[HConstants.DEFAULT_SIZE_RESERVATION_BLOCK]);
