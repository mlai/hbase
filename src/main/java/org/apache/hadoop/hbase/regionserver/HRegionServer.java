--- conflicted
+++ resolved
@@ -48,16 +48,8 @@
 import java.util.concurrent.atomic.AtomicInteger;
 import java.util.concurrent.locks.ReentrantReadWriteLock;
 
-<<<<<<< HEAD
 import com.google.common.collect.ClassToInstanceMap;
-import com.google.common.collect.MapMaker;
 import com.google.common.collect.MutableClassToInstanceMap;
-import org.apache.commons.cli.CommandLine;
-import org.apache.commons.cli.GnuParser;
-import org.apache.commons.cli.Options;
-import org.apache.commons.cli.ParseException;
-=======
->>>>>>> 4b2f60ca
 import org.apache.commons.logging.Log;
 import org.apache.commons.logging.LogFactory;
 import org.apache.hadoop.conf.Configuration;
@@ -2246,28 +2238,16 @@
         if (multi.size() == 1) {
           throw ioe;
         } else {
-<<<<<<< HEAD
-          LOG.error("Exception found while attempting " + action.toString()
-              + " " + StringUtils.stringifyException(ioe));
-=======
           LOG.error("Exception found while attempting " + action.toString() +
             " " + StringUtils.stringifyException(ioe));
->>>>>>> 4b2f60ca
           response.add(regionName,null);
           // stop processing on this region, continue to the next.
         }
       }
     }
-<<<<<<< HEAD
-
     return response;
   }
-  
-=======
-    return response;
-  }
-
->>>>>>> 4b2f60ca
+
   /**
    * @deprecated Use HRegionServer.multi( MultiAction action) instead
    */
@@ -2414,7 +2394,6 @@
     this.replicationHandler.replicateLogEntries(entries);
   }
 
-<<<<<<< HEAD
   public <T extends CoprocessorProtocol> boolean registerProtocol(
       byte[] region, Class<T> protocol, T handler) {
     this.regionProtocols.putIfAbsent(region, MutableClassToInstanceMap.create(
@@ -2443,70 +2422,6 @@
   }
 
   /**
-   * Do class main.
-   *
-   * @param args
-   * @param regionServerClass
-   *          HRegionServer to instantiate.
-   */
-  protected static void doMain(final String[] args,
-      final Class<? extends HRegionServer> regionServerClass) {
-    Configuration conf = HBaseConfiguration.create();
-
-    Options opt = new Options();
-    opt.addOption("D", true, "Override HBase Configuration Settings");
-    try {
-      CommandLine cmd = new GnuParser().parse(opt, args);
-
-      if (cmd.hasOption("D")) {
-        for (String confOpt : cmd.getOptionValues("D")) {
-          String[] kv = confOpt.split("=", 2);
-          if (kv.length == 2) {
-            conf.set(kv[0], kv[1]);
-            LOG.debug("-D configuration override: " + kv[0] + "=" + kv[1]);
-          } else {
-            throw new ParseException("-D option format invalid: " + confOpt);
-          }
-        }
-      }
-
-      if (cmd.getArgList().contains("start")) {
-        try {
-          // If 'local', don't start a region server here. Defer to
-          // LocalHBaseCluster. It manages 'local' clusters.
-          if (LocalHBaseCluster.isLocal(conf)) {
-            LOG.warn("Not starting a distinct region server because "
-                + HConstants.CLUSTER_DISTRIBUTED + " is false");
-          } else {
-            RuntimeMXBean runtime = ManagementFactory.getRuntimeMXBean();
-            if (runtime != null) {
-              LOG.info("vmInputArguments=" + runtime.getInputArguments());
-            }
-            HRegionServer hrs = constructRegionServer(regionServerClass, conf);
-            startRegionServer(hrs);
-          }
-        } catch (Throwable t) {
-          LOG.error( "Can not start region server because "+
-              StringUtils.stringifyException(t) );
-          System.exit(-1);
-        }
-      } else if (cmd.getArgList().contains("stop")) {
-        throw new ParseException("To shutdown the regionserver run " +
-            "bin/hbase-daemon.sh stop regionserver or send a kill signal to" +
-            "the regionserver pid");
-      } else {
-        throw new ParseException("Unknown argument(s): " +
-            org.apache.commons.lang.StringUtils.join(cmd.getArgs(), " "));
-      }
-    } catch (ParseException e) {
-      LOG.error("Could not parse", e);
-      printUsageAndExit();
-    }
-  }
-=======
->>>>>>> 4b2f60ca
-
-  /**
    * @see org.apache.hadoop.hbase.regionserver.HRegionServerCommandLine
    */
   public static void main(String[] args) throws Exception {
