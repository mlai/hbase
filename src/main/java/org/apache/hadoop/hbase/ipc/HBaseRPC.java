/**
 * Copyright 2010 The Apache Software Foundation
 *
 * Licensed to the Apache Software Foundation (ASF) under one
 * or more contributor license agreements.  See the NOTICE file
 * distributed with this work for additional information
 * regarding copyright ownership.  The ASF licenses this file
 * to you under the Apache License, Version 2.0 (the
 * "License"); you may not use this file except in compliance
 * with the License.  You may obtain a copy of the License at
 *
 *     http://www.apache.org/licenses/LICENSE-2.0
 *
 * Unless required by applicable law or agreed to in writing, software
 * distributed under the License is distributed on an "AS IS" BASIS,
 * WITHOUT WARRANTIES OR CONDITIONS OF ANY KIND, either express or implied.
 * See the License for the specific language governing permissions and
 * limitations under the License.
 */

package org.apache.hadoop.hbase.ipc;

import com.google.common.base.Function;
import org.apache.commons.logging.Log;
import org.apache.commons.logging.LogFactory;
import org.apache.hadoop.conf.Configurable;
import org.apache.hadoop.conf.Configuration;
import org.apache.hadoop.hbase.client.RetriesExhaustedException;
import org.apache.hadoop.hbase.io.HbaseObjectWritable;
import org.apache.hadoop.hbase.util.Bytes;
import org.apache.hadoop.io.Writable;
import org.apache.hadoop.ipc.VersionedProtocol;
import org.apache.hadoop.net.NetUtils;
import org.apache.hadoop.security.UserGroupInformation;
import org.apache.hadoop.util.ReflectionUtils;

import javax.net.SocketFactory;
import java.io.DataInput;
import java.io.DataOutput;
import java.io.IOException;
import java.lang.reflect.Array;
import java.lang.reflect.InvocationHandler;
import java.lang.reflect.InvocationTargetException;
import java.lang.reflect.Method;
import java.lang.reflect.Proxy;
import java.net.ConnectException;
import java.net.InetSocketAddress;
import java.net.SocketTimeoutException;
import java.util.HashMap;
import java.util.Map;

/** A simple RPC mechanism.
 *
 * This is a local hbase copy of the hadoop RPC so we can do things like
 * address HADOOP-414 for hbase-only and try other hbase-specific
 * optimizations like using our own version of ObjectWritable.  Class has been
 * renamed to avoid confusing it w/ hadoop versions.
 * <p>
 *
 *
 * A <i>protocol</i> is a Java interface.  All parameters and return types must
 * be one of:
 *
 * <ul> <li>a primitive type, <code>boolean</code>, <code>byte</code>,
 * <code>char</code>, <code>short</code>, <code>int</code>, <code>long</code>,
 * <code>float</code>, <code>double</code>, or <code>void</code>; or</li>
 *
 * <li>a {@link String}; or</li>
 *
 * <li>a {@link Writable}; or</li>
 *
 * <li>an array of the above types</li> </ul>
 *
 * All methods in the protocol should throw only IOException.  No field data of
 * the protocol instance is transmitted.
 */
public class HBaseRPC {
  // Leave this out in the hadoop ipc package but keep class name.  Do this
  // so that we dont' get the logging of this class's invocations by doing our
  // blanket enabling DEBUG on the o.a.h.h. package.
  protected static final Log LOG =
    LogFactory.getLog("org.apache.hadoop.ipc.HbaseRPC");

  private HBaseRPC() {
    super();
  }                                  // no public ctor

<<<<<<< HEAD
  private static final String RPC_ENGINE_PROP = "hbase.rpc.engine";
  
  // cache of RpcEngines by protocol
  private static final Map<Class,RpcEngine> PROTOCOL_ENGINES
    = new HashMap<Class,RpcEngine>();
=======

  /** A method invocation, including the method name and its parameters.*/
  public static class Invocation implements Writable, Configurable {
    private String methodName;
    @SuppressWarnings("unchecked")
    private Class[] parameterClasses;
    private Object[] parameters;
    private Configuration conf;
>>>>>>> 21e0b40a

  // track what RpcEngine is used by a proxy class, for stopProxy()
  private static final Map<Class,RpcEngine> PROXY_ENGINES
    = new HashMap<Class,RpcEngine>();

  // set a protocol to use a non-default RpcEngine
  static void setProtocolEngine(Configuration conf,
                                Class protocol, Class engine) {
    conf.setClass(RPC_ENGINE_PROP+"."+protocol.getName(), engine, RpcEngine.class);
  }

  // return the RpcEngine configured to handle a protocol
  private static synchronized RpcEngine getProtocolEngine(Class protocol,
                                                          Configuration conf) {
    RpcEngine engine = PROTOCOL_ENGINES.get(protocol);
    if (engine == null) {
      Class<?> impl = conf.getClass(RPC_ENGINE_PROP+"."+protocol.getName(),
                                    WritableRpcEngine.class);
      LOG.info("Using "+impl.getName()+" for "+protocol.getName());
      engine = (RpcEngine) ReflectionUtils.newInstance(impl, conf);
      if (protocol.isInterface())
        PROXY_ENGINES.put(Proxy.getProxyClass(protocol.getClassLoader(),
                                              protocol),
                          engine);
      PROTOCOL_ENGINES.put(protocol, engine);
    }
    return engine;
  }

  // return the RpcEngine that handles a proxy object
  private static synchronized RpcEngine getProxyEngine(Object proxy) {
    return PROXY_ENGINES.get(proxy.getClass());
  }

  /**
   * A version mismatch for the RPC protocol.
   */
  @SuppressWarnings("serial")
  public static class VersionMismatch extends IOException {
    private static final long serialVersionUID = 0;
    private String interfaceName;
    private long clientVersion;
    private long serverVersion;

    /**
     * Create a version mismatch exception
     * @param interfaceName the name of the protocol mismatch
     * @param clientVersion the client's version of the protocol
     * @param serverVersion the server's version of the protocol
     */
    public VersionMismatch(String interfaceName, long clientVersion,
                           long serverVersion) {
      super("Protocol " + interfaceName + " version mismatch. (client = " +
            clientVersion + ", server = " + serverVersion + ")");
      this.interfaceName = interfaceName;
      this.clientVersion = clientVersion;
      this.serverVersion = serverVersion;
    }

    /**
     * Get the interface name
     * @return the java class name
     *          (eg. org.apache.hadoop.mapred.InterTrackerProtocol)
     */
    public String getInterfaceName() {
      return interfaceName;
    }

    /**
     * @return the client's preferred version
     */
    public long getClientVersion() {
      return clientVersion;
    }

    /**
     * @return the server's agreed to version.
     */
    public long getServerVersion() {
      return serverVersion;
    }
  }

  /**
   * @param protocol protocol interface
   * @param clientVersion which client version we expect
   * @param addr address of remote service
   * @param conf configuration
   * @param maxAttempts max attempts
   * @param timeout timeout in milliseconds
   * @return proxy
   * @throws IOException e
   */
  @SuppressWarnings("unchecked")
  public static VersionedProtocol waitForProxy(Class protocol,
                                               long clientVersion,
                                               InetSocketAddress addr,
                                               Configuration conf,
                                               int maxAttempts,
                                               long timeout
                                               ) throws IOException {
    // HBase does limited number of reconnects which is different from hadoop.
    long startTime = System.currentTimeMillis();
    IOException ioe;
    int reconnectAttempts = 0;
    while (true) {
      try {
        return getProxy(protocol, clientVersion, addr, conf);
      } catch(ConnectException se) {  // namenode has not been started
        ioe = se;
        if (maxAttempts >= 0 && ++reconnectAttempts >= maxAttempts) {
          LOG.info("Server at " + addr + " could not be reached after " +
            reconnectAttempts + " tries, giving up.");
          throw new RetriesExhaustedException("Failed setting up proxy " +
            protocol + " to " + addr.toString() + " after attempts=" +
            reconnectAttempts, se);
      }
      } catch(SocketTimeoutException te) {  // namenode is busy
        LOG.info("Problem connecting to server: " + addr);
        ioe = te;
      }
      // check if timed out
      if (System.currentTimeMillis()-timeout >= startTime) {
        throw ioe;
      }

      // wait for retry
      try {
        Thread.sleep(1000);
      } catch (InterruptedException ie) {
        // IGNORE
      }
    }
  }

  /**
   * Construct a client-side proxy object that implements the named protocol,
   * talking to a server at the named address.
   *
   * @param protocol interface
   * @param clientVersion version we are expecting
   * @param addr remote address
   * @param conf configuration
   * @param factory socket factory
   * @return proxy
   * @throws IOException e
   */
  public static VersionedProtocol getProxy(Class<? extends VersionedProtocol> protocol,
      long clientVersion, InetSocketAddress addr, Configuration conf,
      SocketFactory factory) throws IOException {
    return getProxy(protocol, clientVersion, addr, null, conf, factory);
  }

  /**
   * Construct a client-side proxy object that implements the named protocol,
   * talking to a server at the named address.
   *
   * @param protocol interface
   * @param clientVersion version we are expecting
   * @param addr remote address
   * @param ticket ticket
   * @param conf configuration
   * @param factory socket factory
   * @return proxy
   * @throws IOException e
   */
  public static VersionedProtocol getProxy(
      Class<? extends VersionedProtocol> protocol,
      long clientVersion, InetSocketAddress addr, UserGroupInformation ticket,
      Configuration conf, SocketFactory factory)
  throws IOException {
    VersionedProtocol proxy =
        getProtocolEngine(protocol,conf)
            .getProxy(protocol, clientVersion, addr, ticket, conf, factory);
    long serverVersion = proxy.getProtocolVersion(protocol.getName(),
                                                  clientVersion);
    if (serverVersion == clientVersion) {
      return proxy;
    }
    throw new VersionMismatch(protocol.getName(), clientVersion,
                              serverVersion);
  }

  /**
   * Construct a client-side proxy object with the default SocketFactory
   *
   * @param protocol interface
   * @param clientVersion version we are expecting
   * @param addr remote address
   * @param conf configuration
   * @return a proxy instance
   * @throws IOException e
   */
  public static VersionedProtocol getProxy(
      Class<? extends VersionedProtocol> protocol,
      long clientVersion, InetSocketAddress addr, Configuration conf)
      throws IOException {

    return getProxy(protocol, clientVersion, addr, conf, NetUtils
        .getDefaultSocketFactory(conf));
  }

  /**
   * Stop this proxy and release its invoker's resource
   * @param proxy the proxy to be stopped
   */
  public static void stopProxy(VersionedProtocol proxy) {
    if (proxy!=null) {
      getProxyEngine(proxy).stopProxy(proxy);
    }
  }

  /**
   * Expert: Make multiple, parallel calls to a set of servers.
   *
   * @param method method to invoke
   * @param params array of parameters
   * @param addrs array of addresses
   * @param conf configuration
   * @return values
   * @throws IOException e
   */
  public static Object[] call(Method method, Object[][] params,
      InetSocketAddress[] addrs,
      Class<? extends VersionedProtocol> protocol,
      UserGroupInformation ticket,
      Configuration conf)
    throws IOException, InterruptedException {
    return getProtocolEngine(protocol, conf)
      .call(method, params, addrs, protocol, ticket, conf);
  }

  /**
   * Construct a server for a protocol implementation instance listening on a
   * port and address.
   *
   * @param instance instance
   * @param bindAddress bind address
   * @param port port to bind to
<<<<<<< HEAD
   * @param conf configuration
   * @return Server
   * @throws IOException e
   */
  public static RpcServer getServer(final Object instance, final String bindAddress, final int port, Configuration conf)
    throws IOException {
    return getServer(instance, bindAddress, port, 1, false, conf);
  }

  /**
   * Construct a server for a protocol implementation instance listening on a
   * port and address.
   *
   * @param instance instance
   * @param bindAddress bind address
   * @param port port to bind to
=======
>>>>>>> 21e0b40a
   * @param numHandlers number of handlers to start
   * @param verbose verbose flag
   * @param conf configuration
   * @return Server
   * @throws IOException e
   */
<<<<<<< HEAD
  public static RpcServer getServer(final Object instance, final String bindAddress, final int port,
=======
  public static Server getServer(final Object instance,
                                 final Class<?>[] ifaces,
                                 final String bindAddress, final int port,
>>>>>>> 21e0b40a
                                 final int numHandlers,
                                 int metaHandlerCount, final boolean verbose, Configuration conf, int highPriorityLevel)
    throws IOException {
<<<<<<< HEAD
    return getServer(instance.getClass(), instance, bindAddress, port, numHandlers, verbose, conf);
  }

  /** Construct a server for a protocol implementation instance. */
  public static RpcServer getServer(Class<? extends VersionedProtocol> protocol,
                                 Object instance, String bindAddress,
                                 int port, Configuration conf)
    throws IOException {
    return getServer(protocol, instance, bindAddress, port, 1, false, conf);
=======
    return new Server(instance, ifaces, conf, bindAddress, port, numHandlers, metaHandlerCount, verbose, highPriorityLevel);
  }

  /** An RPC Server. */
  public static class Server extends HBaseServer {
    private Object instance;
    private Class<?> implementation;
    private Class<?> ifaces[];
    private boolean verbose;

    private static String classNameBase(String className) {
      String[] names = className.split("\\.", -1);
      if (names == null || names.length == 0) {
        return className;
      }
      return names[names.length-1];
    }

    /** Construct an RPC server.
     * @param instance the instance whose methods will be called
     * @param conf the configuration to use
     * @param bindAddress the address to bind on to listen for connection
     * @param port the port to listen for connections on
     * @param numHandlers the number of method handler threads to run
     * @param verbose whether each call should be logged
     * @throws IOException e
     */
    public Server(Object instance, final Class<?>[] ifaces,
                  Configuration conf, String bindAddress, int port,
                  int numHandlers, int metaHandlerCount, boolean verbose, int highPriorityLevel) throws IOException {
      super(bindAddress, port, Invocation.class, numHandlers, metaHandlerCount, conf, classNameBase(instance.getClass().getName()), highPriorityLevel);
      this.instance = instance;
      this.implementation = instance.getClass();

      this.verbose = verbose;

      this.ifaces = ifaces;

      // create metrics for the advertised interfaces this server implements.
      this.rpcMetrics.createMetrics(this.ifaces);
    }

    @Override
    public Writable call(Writable param, long receivedTime) throws IOException {
      try {
        Invocation call = (Invocation)param;
        if(call.getMethodName() == null) {
          throw new IOException("Could not find requested method, the usual " +
              "cause is a version mismatch between client and server.");
        }
        if (verbose) log("Call: " + call);
        Method method =
          implementation.getMethod(call.getMethodName(),
                                   call.getParameterClasses());

        long startTime = System.currentTimeMillis();
        Object value = method.invoke(instance, call.getParameters());
        int processingTime = (int) (System.currentTimeMillis() - startTime);
        int qTime = (int) (startTime-receivedTime);
        if (LOG.isDebugEnabled()) {
          LOG.debug("Served: " + call.getMethodName() +
            " queueTime= " + qTime +
            " procesingTime= " + processingTime);
        }
        rpcMetrics.rpcQueueTime.inc(qTime);
        rpcMetrics.rpcProcessingTime.inc(processingTime);
        rpcMetrics.inc(call.getMethodName(), processingTime);
        if (verbose) log("Return: "+value);

        return new HbaseObjectWritable(method.getReturnType(), value);

      } catch (InvocationTargetException e) {
        Throwable target = e.getTargetException();
        if (target instanceof IOException) {
          throw (IOException)target;
        }
        IOException ioe = new IOException(target.toString());
        ioe.setStackTrace(target.getStackTrace());
        throw ioe;
      } catch (Throwable e) {
        IOException ioe = new IOException(e.toString());
        ioe.setStackTrace(e.getStackTrace());
        throw ioe;
      }
    }
>>>>>>> 21e0b40a
  }

  /** Construct a server for a protocol implementation instance. */
  public static RpcServer getServer(Class protocol,
                                 Object instance, String bindAddress, int port,
                                 int numHandlers,
                                 boolean verbose, Configuration conf)
    throws IOException {  
    return getProtocolEngine(protocol, conf)
      .getServer(protocol, instance, bindAddress, port, numHandlers, verbose,
                 conf);
  }
}<|MERGE_RESOLUTION|>--- conflicted
+++ resolved
@@ -20,14 +20,10 @@
 
 package org.apache.hadoop.hbase.ipc;
 
-import com.google.common.base.Function;
 import org.apache.commons.logging.Log;
 import org.apache.commons.logging.LogFactory;
-import org.apache.hadoop.conf.Configurable;
 import org.apache.hadoop.conf.Configuration;
 import org.apache.hadoop.hbase.client.RetriesExhaustedException;
-import org.apache.hadoop.hbase.io.HbaseObjectWritable;
-import org.apache.hadoop.hbase.util.Bytes;
 import org.apache.hadoop.io.Writable;
 import org.apache.hadoop.ipc.VersionedProtocol;
 import org.apache.hadoop.net.NetUtils;
@@ -35,12 +31,7 @@
 import org.apache.hadoop.util.ReflectionUtils;
 
 import javax.net.SocketFactory;
-import java.io.DataInput;
-import java.io.DataOutput;
 import java.io.IOException;
-import java.lang.reflect.Array;
-import java.lang.reflect.InvocationHandler;
-import java.lang.reflect.InvocationTargetException;
 import java.lang.reflect.Method;
 import java.lang.reflect.Proxy;
 import java.net.ConnectException;
@@ -85,22 +76,11 @@
     super();
   }                                  // no public ctor
 
-<<<<<<< HEAD
   private static final String RPC_ENGINE_PROP = "hbase.rpc.engine";
   
   // cache of RpcEngines by protocol
   private static final Map<Class,RpcEngine> PROTOCOL_ENGINES
     = new HashMap<Class,RpcEngine>();
-=======
-
-  /** A method invocation, including the method name and its parameters.*/
-  public static class Invocation implements Writable, Configurable {
-    private String methodName;
-    @SuppressWarnings("unchecked")
-    private Class[] parameterClasses;
-    private Object[] parameters;
-    private Configuration conf;
->>>>>>> 21e0b40a
 
   // track what RpcEngine is used by a proxy class, for stopProxy()
   private static final Map<Class,RpcEngine> PROXY_ENGINES
@@ -340,148 +320,30 @@
    * @param instance instance
    * @param bindAddress bind address
    * @param port port to bind to
-<<<<<<< HEAD
-   * @param conf configuration
-   * @return Server
-   * @throws IOException e
-   */
-  public static RpcServer getServer(final Object instance, final String bindAddress, final int port, Configuration conf)
-    throws IOException {
-    return getServer(instance, bindAddress, port, 1, false, conf);
-  }
-
-  /**
-   * Construct a server for a protocol implementation instance listening on a
-   * port and address.
-   *
-   * @param instance instance
-   * @param bindAddress bind address
-   * @param port port to bind to
-=======
->>>>>>> 21e0b40a
    * @param numHandlers number of handlers to start
    * @param verbose verbose flag
    * @param conf configuration
    * @return Server
    * @throws IOException e
    */
-<<<<<<< HEAD
-  public static RpcServer getServer(final Object instance, final String bindAddress, final int port,
-=======
-  public static Server getServer(final Object instance,
+  public static RpcServer getServer(final Object instance,
                                  final Class<?>[] ifaces,
                                  final String bindAddress, final int port,
->>>>>>> 21e0b40a
                                  final int numHandlers,
                                  int metaHandlerCount, final boolean verbose, Configuration conf, int highPriorityLevel)
     throws IOException {
-<<<<<<< HEAD
-    return getServer(instance.getClass(), instance, bindAddress, port, numHandlers, verbose, conf);
-  }
-
-  /** Construct a server for a protocol implementation instance. */
-  public static RpcServer getServer(Class<? extends VersionedProtocol> protocol,
-                                 Object instance, String bindAddress,
-                                 int port, Configuration conf)
-    throws IOException {
-    return getServer(protocol, instance, bindAddress, port, 1, false, conf);
-=======
-    return new Server(instance, ifaces, conf, bindAddress, port, numHandlers, metaHandlerCount, verbose, highPriorityLevel);
-  }
-
-  /** An RPC Server. */
-  public static class Server extends HBaseServer {
-    private Object instance;
-    private Class<?> implementation;
-    private Class<?> ifaces[];
-    private boolean verbose;
-
-    private static String classNameBase(String className) {
-      String[] names = className.split("\\.", -1);
-      if (names == null || names.length == 0) {
-        return className;
-      }
-      return names[names.length-1];
-    }
-
-    /** Construct an RPC server.
-     * @param instance the instance whose methods will be called
-     * @param conf the configuration to use
-     * @param bindAddress the address to bind on to listen for connection
-     * @param port the port to listen for connections on
-     * @param numHandlers the number of method handler threads to run
-     * @param verbose whether each call should be logged
-     * @throws IOException e
-     */
-    public Server(Object instance, final Class<?>[] ifaces,
-                  Configuration conf, String bindAddress, int port,
-                  int numHandlers, int metaHandlerCount, boolean verbose, int highPriorityLevel) throws IOException {
-      super(bindAddress, port, Invocation.class, numHandlers, metaHandlerCount, conf, classNameBase(instance.getClass().getName()), highPriorityLevel);
-      this.instance = instance;
-      this.implementation = instance.getClass();
-
-      this.verbose = verbose;
-
-      this.ifaces = ifaces;
-
-      // create metrics for the advertised interfaces this server implements.
-      this.rpcMetrics.createMetrics(this.ifaces);
-    }
-
-    @Override
-    public Writable call(Writable param, long receivedTime) throws IOException {
-      try {
-        Invocation call = (Invocation)param;
-        if(call.getMethodName() == null) {
-          throw new IOException("Could not find requested method, the usual " +
-              "cause is a version mismatch between client and server.");
-        }
-        if (verbose) log("Call: " + call);
-        Method method =
-          implementation.getMethod(call.getMethodName(),
-                                   call.getParameterClasses());
-
-        long startTime = System.currentTimeMillis();
-        Object value = method.invoke(instance, call.getParameters());
-        int processingTime = (int) (System.currentTimeMillis() - startTime);
-        int qTime = (int) (startTime-receivedTime);
-        if (LOG.isDebugEnabled()) {
-          LOG.debug("Served: " + call.getMethodName() +
-            " queueTime= " + qTime +
-            " procesingTime= " + processingTime);
-        }
-        rpcMetrics.rpcQueueTime.inc(qTime);
-        rpcMetrics.rpcProcessingTime.inc(processingTime);
-        rpcMetrics.inc(call.getMethodName(), processingTime);
-        if (verbose) log("Return: "+value);
-
-        return new HbaseObjectWritable(method.getReturnType(), value);
-
-      } catch (InvocationTargetException e) {
-        Throwable target = e.getTargetException();
-        if (target instanceof IOException) {
-          throw (IOException)target;
-        }
-        IOException ioe = new IOException(target.toString());
-        ioe.setStackTrace(target.getStackTrace());
-        throw ioe;
-      } catch (Throwable e) {
-        IOException ioe = new IOException(e.toString());
-        ioe.setStackTrace(e.getStackTrace());
-        throw ioe;
-      }
-    }
->>>>>>> 21e0b40a
+    return getServer(instance.getClass(), instance, ifaces, bindAddress, port, numHandlers, metaHandlerCount, verbose, conf, highPriorityLevel);
   }
 
   /** Construct a server for a protocol implementation instance. */
   public static RpcServer getServer(Class protocol,
-                                 Object instance, String bindAddress, int port,
-                                 int numHandlers,
-                                 boolean verbose, Configuration conf)
-    throws IOException {  
+                                 final Object instance,
+                                 final Class<?>[] ifaces, String bindAddress,
+                                 int port,
+                                 final int numHandlers,
+                                 int metaHandlerCount, final boolean verbose, Configuration conf, int highPriorityLevel)
+    throws IOException {
     return getProtocolEngine(protocol, conf)
-      .getServer(protocol, instance, bindAddress, port, numHandlers, verbose,
-                 conf);
+        .getServer(protocol, instance, ifaces, bindAddress, port, numHandlers, metaHandlerCount, verbose, conf, highPriorityLevel);
   }
 }