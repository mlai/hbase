--- conflicted
+++ resolved
@@ -55,11 +55,8 @@
 import java.util.*;
 import java.util.concurrent.BlockingQueue;
 import java.util.concurrent.ConcurrentHashMap;
-<<<<<<< HEAD
-=======
 import java.util.concurrent.ExecutorService;
 import java.util.concurrent.Executors;
->>>>>>> b0a5fd18
 import java.util.concurrent.LinkedBlockingQueue;
 
 /** An abstract IPC service.  IPC calls take a single {@link Writable} as a
@@ -82,6 +79,7 @@
   /**
    * How many calls/handler are allowed in the queue.
    */
+  private static final int MAX_QUEUE_SIZE_PER_HANDLER = 100;
   private static final int IPC_SERVER_HANDLER_QUEUE_SIZE_DEFAULT = 100;
   private static final String  IPC_SERVER_HANDLER_QUEUE_SIZE_KEY =
                                             "ipc.server.handler.queue.size";
@@ -99,7 +97,6 @@
 
   protected static final ThreadLocal<RpcServer> SERVER =
     new ThreadLocal<RpcServer>();
-<<<<<<< HEAD
 
   private static final Map<String, Class<? extends VersionedProtocol>>
       PROTOCOL_CACHE =
@@ -111,19 +108,6 @@
     Class<? extends VersionedProtocol> protocol =
         PROTOCOL_CACHE.get(protocolName);
 
-=======
-
-  private static final Map<String, Class<? extends VersionedProtocol>>
-      PROTOCOL_CACHE =
-      new ConcurrentHashMap<String, Class<? extends VersionedProtocol>>();
-
-  static Class<? extends VersionedProtocol> getProtocolClass(
-      String protocolName, Configuration conf)
-  throws ClassNotFoundException {
-    Class<? extends VersionedProtocol> protocol =
-        PROTOCOL_CACHE.get(protocolName);
-
->>>>>>> b0a5fd18
     if (protocol == null) {
       protocol = (Class<? extends VersionedProtocol>)
           conf.getClassByName(protocolName);
@@ -518,14 +502,6 @@
         channel.configureBlocking(false);
         channel.socket().setTcpNoDelay(tcpNoDelay);
         channel.socket().setKeepAlive(tcpKeepAlive);
-<<<<<<< HEAD
-        SelectionKey readKey = channel.register(selector, SelectionKey.OP_READ);
-        c = getConnection(readKey, channel, System.currentTimeMillis());
-        readKey.attach(c);
-        synchronized (connectionList) {
-          connectionList.add(numConnections, c);
-          numConnections++;
-=======
 
         Reader reader = getReader();
         try {
@@ -543,7 +519,6 @@
                 "; # queued calls: " + callQueue.size());
         } finally {
           reader.finishAdd();
->>>>>>> b0a5fd18
         }
       }
     }
@@ -988,7 +963,7 @@
           dataLengthBuffer.clear();
           data.flip();
           if (headerRead) {
-            processData();
+            processData(data.array());
             data = null;
             return count;
           }
@@ -1018,9 +993,9 @@
       ticket = header.getUgi();
     }
 
-    private void processData() throws  IOException, InterruptedException {
+    protected void processData(byte[] buf) throws  IOException, InterruptedException {
       DataInputStream dis =
-        new DataInputStream(new ByteArrayInputStream(data.array()));
+        new DataInputStream(new ByteArrayInputStream(buf));
       int id = dis.readInt();                    // try to read an id
 
       if (LOG.isDebugEnabled())
@@ -1182,18 +1157,12 @@
     this.handlerCount = handlerCount;
     this.priorityHandlerCount = priorityHandlerCount;
     this.socketSendBufferSize = 0;
-<<<<<<< HEAD
-    this.maxQueueSize = handlerCount * conf.getInt(
-                                IPC_SERVER_HANDLER_QUEUE_SIZE_KEY,
-                                IPC_SERVER_HANDLER_QUEUE_SIZE_DEFAULT);
     this.maxRespSize = conf.getInt(IPC_SERVER_RPC_MAX_RESPONSE_SIZE_KEY,
                                    IPC_SERVER_RPC_MAX_RESPONSE_SIZE_DEFAULT);
-=======
     this.maxQueueSize = handlerCount * MAX_QUEUE_SIZE_PER_HANDLER;
      this.readThreads = conf.getInt(
         "ipc.server.read.threadpool.size",
         10);
->>>>>>> b0a5fd18
     this.callQueue  = new LinkedBlockingQueue<Call>(maxQueueSize);
     if (priorityHandlerCount > 0) {
       this.priorityCallQueue = new LinkedBlockingQueue<Call>(maxQueueSize); // TODO hack on size
