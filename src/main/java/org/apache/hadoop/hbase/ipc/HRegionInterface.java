/**
 * Copyright 2010 The Apache Software Foundation
 *
 * Licensed to the Apache Software Foundation (ASF) under one
 * or more contributor license agreements.  See the NOTICE file
 * distributed with this work for additional information
 * regarding copyright ownership.  The ASF licenses this file
 * to you under the Apache License, Version 2.0 (the
 * "License"); you may not use this file except in compliance
 * with the License.  You may obtain a copy of the License at
 *
 *     http://www.apache.org/licenses/LICENSE-2.0
 *
 * Unless required by applicable law or agreed to in writing, software
 * distributed under the License is distributed on an "AS IS" BASIS,
 * WITHOUT WARRANTIES OR CONDITIONS OF ANY KIND, either express or implied.
 * See the License for the specific language governing permissions and
 * limitations under the License.
 */
package org.apache.hadoop.hbase.ipc;

import java.io.IOException;
import java.util.List;
import java.util.NavigableSet;

import org.apache.hadoop.hbase.Abortable;
import org.apache.hadoop.hbase.HRegionInfo;
import org.apache.hadoop.hbase.HServerInfo;
import org.apache.hadoop.hbase.NotServingRegionException;
import org.apache.hadoop.hbase.Stoppable;
import org.apache.hadoop.hbase.client.Delete;
import org.apache.hadoop.hbase.client.Exec;
import org.apache.hadoop.hbase.client.ExecResult;
import org.apache.hadoop.hbase.client.Get;
import org.apache.hadoop.hbase.client.MultiAction;
import org.apache.hadoop.hbase.client.MultiPut;
import org.apache.hadoop.hbase.client.MultiPutResponse;
import org.apache.hadoop.hbase.client.MultiResponse;
import org.apache.hadoop.hbase.client.Put;
import org.apache.hadoop.hbase.client.Result;
import org.apache.hadoop.hbase.client.Scan;
import org.apache.hadoop.hbase.regionserver.wal.HLog;
import org.apache.hadoop.security.KerberosInfo;
<<<<<<< HEAD

import java.io.IOException;
import java.util.List;
=======
>>>>>>> 87528e5e

/**
 * Clients interact with HRegionServers using a handle to the HRegionInterface.
 *
 * <p>NOTE: if you change the interface, you must change the RPC version
 * number in HBaseRPCProtocolVersion
 */
@KerberosInfo(
    serverPrincipal = "hbase.regionserver.kerberos.principal")
<<<<<<< HEAD
public interface HRegionInterface extends HBaseRPCProtocolVersion {
=======
public interface HRegionInterface extends HBaseRPCProtocolVersion, Stoppable, Abortable {
>>>>>>> 87528e5e
  /**
   * Get metainfo about an HRegion
   *
   * @param regionName name of the region
   * @return HRegionInfo object for region
   * @throws NotServingRegionException e
   */
  public HRegionInfo getRegionInfo(final byte [] regionName)
  throws NotServingRegionException;

  /**
   * Return all the data for the row that matches <i>row</i> exactly,
   * or the one that immediately preceeds it.
   *
   * @param regionName region name
   * @param row row key
   * @param family Column family to look for row in.
   * @return map of values
   * @throws IOException e
   */
  public Result getClosestRowBefore(final byte [] regionName,
    final byte [] row, final byte [] family)
  throws IOException;

  /**
   * Perform Get operation.
   * @param regionName name of region to get from
   * @param get Get operation
   * @return Result
   * @throws IOException e
   */
  public Result get(byte [] regionName, Get get) throws IOException;

  /**
   * Perform exists operation.
   * @param regionName name of region to get from
   * @param get Get operation describing cell to test
   * @return true if exists
   * @throws IOException e
   */
  public boolean exists(byte [] regionName, Get get) throws IOException;

  /**
   * Put data into the specified region
   * @param regionName region name
   * @param put the data to be put
   * @throws IOException e
   */
  public void put(final byte [] regionName, final Put put)
  throws IOException;

  /**
   * Put an array of puts into the specified region
   *
   * @param regionName region name
   * @param puts List of puts to execute
   * @return The number of processed put's.  Returns -1 if all Puts
   * processed successfully.
   * @throws IOException e
   */
  public int put(final byte[] regionName, final List<Put> puts)
  throws IOException;

  /**
   * Deletes all the KeyValues that match those found in the Delete object,
   * if their ts <= to the Delete. In case of a delete with a specific ts it
   * only deletes that specific KeyValue.
   * @param regionName region name
   * @param delete delete object
   * @throws IOException e
   */
  public void delete(final byte[] regionName, final Delete delete)
  throws IOException;

  /**
   * Put an array of deletes into the specified region
   *
   * @param regionName region name
   * @param deletes delete List to execute
   * @return The number of processed deletes.  Returns -1 if all Deletes
   * processed successfully.
   * @throws IOException e
   */
  public int delete(final byte[] regionName, final List<Delete> deletes)
  throws IOException;

  /**
   * Atomically checks if a row/family/qualifier value match the expectedValue.
   * If it does, it adds the put. If passed expected value is null, then the
   * check is for non-existance of the row/column.
   *
   * @param regionName region name
   * @param row row to check
   * @param family column family
   * @param qualifier column qualifier
   * @param value the expected value
   * @param put data to put if check succeeds
   * @throws IOException e
   * @return true if the new put was execute, false otherwise
   */
  public boolean checkAndPut(final byte[] regionName, final byte [] row,
      final byte [] family, final byte [] qualifier, final byte [] value,
      final Put put)
  throws IOException;


  /**
   * Atomically checks if a row/family/qualifier value match the expectedValue.
   * If it does, it adds the delete. If passed expected value is null, then the
   * check is for non-existance of the row/column.
   *
   * @param regionName region name
   * @param row row to check
   * @param family column family
   * @param qualifier column qualifier
   * @param value the expected value
   * @param delete data to delete if check succeeds
   * @throws IOException e
   * @return true if the new delete was execute, false otherwise
   */
  public boolean checkAndDelete(final byte[] regionName, final byte [] row,
      final byte [] family, final byte [] qualifier, final byte [] value,
      final Delete delete)
  throws IOException;

  /**
   * Atomically increments a column value. If the column value isn't long-like,
   * this could throw an exception. If passed expected value is null, then the
   * check is for non-existance of the row/column.
   *
   * @param regionName region name
   * @param row row to check
   * @param family column family
   * @param qualifier column qualifier
   * @param amount long amount to increment
   * @param writeToWAL whether to write the increment to the WAL
   * @return new incremented column value
   * @throws IOException e
   */
  public long incrementColumnValue(byte [] regionName, byte [] row,
      byte [] family, byte [] qualifier, long amount, boolean writeToWAL)
  throws IOException;


  //
  // remote scanner interface
  //

  /**
   * Opens a remote scanner with a RowFilter.
   *
   * @param regionName name of region to scan
   * @param scan configured scan object
   * @return scannerId scanner identifier used in other calls
   * @throws IOException e
   */
  public long openScanner(final byte [] regionName, final Scan scan)
  throws IOException;

  /**
   * Get the next set of values
   * @param scannerId clientId passed to openScanner
   * @return map of values; returns null if no results.
   * @throws IOException e
   */
  public Result next(long scannerId) throws IOException;

  /**
   * Get the next set of values
   * @param scannerId clientId passed to openScanner
   * @param numberOfRows the number of rows to fetch
   * @return Array of Results (map of values); array is empty if done with this
   * region and null if we are NOT to go to the next region (happens when a
   * filter rules that the scan is done).
   * @throws IOException e
   */
  public Result [] next(long scannerId, int numberOfRows) throws IOException;

  /**
   * Close a scanner
   *
   * @param scannerId the scanner id returned by openScanner
   * @throws IOException e
   */
  public void close(long scannerId) throws IOException;

  /**
   * Opens a remote row lock.
   *
   * @param regionName name of region
   * @param row row to lock
   * @return lockId lock identifier
   * @throws IOException e
   */
  public long lockRow(final byte [] regionName, final byte [] row)
  throws IOException;

  /**
   * Releases a remote row lock.
   *
   * @param regionName region name
   * @param lockId the lock id returned by lockRow
   * @throws IOException e
   */
  public void unlockRow(final byte [] regionName, final long lockId)
  throws IOException;


  /**
   * @return All regions online on this region server
   * @throws IOException e
   */
  public NavigableSet<HRegionInfo> getOnlineRegions();

  /**
   * Method used when a master is taking the place of another failed one.
   * @return The HSI
   * @throws IOException e
   */
  public HServerInfo getHServerInfo() throws IOException;

  /**
   * Method used for doing multiple actions(Deletes, Gets and Puts) in one call
   * @param multi
   * @return MultiResult
   * @throws IOException
   */
  public <R> MultiResponse<R> multi(MultiAction<R> multi) throws IOException;

  /**
   * Multi put for putting multiple regions worth of puts at once.
   *
   * @param puts the request
   * @return the reply
   * @throws IOException e
   */
  public MultiPutResponse multiPut(MultiPut puts) throws IOException;

  /**
   * Bulk load an HFile into an open region
   */
  public void bulkLoadHFile(String hfilePath, byte[] regionName, byte[] familyName)
  throws IOException;

  // Master methods

  /**
   * Opens the specified region.
   * @param region region to open
   */
  public void openRegion(final HRegionInfo region);

  /**
   * Closes the specified region.
   * @param region region to close
   * @return true if closing region, false if not
   */
  public boolean closeRegion(final HRegionInfo region)
  throws NotServingRegionException;

  // Region administrative methods

  /**
   * Flushes the MemStore of the specified region.
   * <p>
   * This method is synchronous.
   * @param regionInfo region to flush
   * @throws NotServingRegionException
   * @throws IOException
   */
  void flushRegion(HRegionInfo regionInfo)
  throws NotServingRegionException, IOException;

  /**
   * Splits the specified region.
   * <p>
   * This method currently flushes the region and then forces a compaction which
   * will then trigger a split.  The flush is done synchronously but the
   * compaction is asynchronous.
   * @param regionInfo region to split
   * @throws NotServingRegionException
   * @throws IOException
   */
  void splitRegion(HRegionInfo regionInfo)
  throws NotServingRegionException, IOException;

  /**
   * Compacts the specified region.  Performs a major compaction if specified.
   * <p>
   * This method is asynchronous.
   * @param regionInfo region to compact
   * @param major true to force major compaction
   * @throws NotServingRegionException
   * @throws IOException
   */
  void compactRegion(HRegionInfo regionInfo, boolean major)
  throws NotServingRegionException, IOException;

  /**
   * Replicates the given entries. The guarantee is that the given entries
   * will be durable on the slave cluster if this method returns without
   * any exception.
   * hbase.replication has to be set to true for this to work.
   *
   * @param entries entries to replicate
   * @throws IOException
   */
  public void replicateLogEntries(HLog.Entry[] entries) throws IOException;

  /**
   * Executes a single {@link org.apache.hadoop.hbase.ipc.CoprocessorProtocol}
   * method using the registered protocol handlers.
   * {@link CoprocessorProtocol} implementations must be registered via the
   * {@link org.apache.hadoop.hbase.regionserver.HRegion#registerProtocol(Class, org.apache.hadoop.hbase.ipc.CoprocessorProtocol)}
   * method before they are available.
   *
   * @param regionName name of the region against which the invocation is executed
   * @param call an {@code Exec} instance identifying the protocol, method name,
   *     and parameters for the method invocation
   * @return an {@code ExecResult} instance containing the region name of the
   *     invocation and the return value
   * @throws IOException if no registered protocol handler is found or an error
   *     occurs during the invocation
   * @see org.apache.hadoop.hbase.regionserver.HRegion#registerProtocol(Class, org.apache.hadoop.hbase.ipc.CoprocessorProtocol)
   */
  public ExecResult exec(byte[] regionName, Exec call)
      throws IOException;  
}<|MERGE_RESOLUTION|>--- conflicted
+++ resolved
@@ -41,12 +41,6 @@
 import org.apache.hadoop.hbase.client.Scan;
 import org.apache.hadoop.hbase.regionserver.wal.HLog;
 import org.apache.hadoop.security.KerberosInfo;
-<<<<<<< HEAD
-
-import java.io.IOException;
-import java.util.List;
-=======
->>>>>>> 87528e5e
 
 /**
  * Clients interact with HRegionServers using a handle to the HRegionInterface.
@@ -56,11 +50,7 @@
  */
 @KerberosInfo(
     serverPrincipal = "hbase.regionserver.kerberos.principal")
-<<<<<<< HEAD
-public interface HRegionInterface extends HBaseRPCProtocolVersion {
-=======
 public interface HRegionInterface extends HBaseRPCProtocolVersion, Stoppable, Abortable {
->>>>>>> 87528e5e
   /**
    * Get metainfo about an HRegion
    *
