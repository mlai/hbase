--- conflicted
+++ resolved
@@ -23,12 +23,7 @@
 import org.apache.commons.logging.Log;
 import org.apache.commons.logging.LogFactory;
 import org.apache.hadoop.conf.Configuration;
-<<<<<<< HEAD
-import org.apache.hadoop.hbase.security.HBaseSaslRpcClient;
-import org.apache.hadoop.hbase.security.HBaseSaslRpcServer.AuthMethod;
-=======
 import org.apache.hadoop.hbase.security.HBaseSaslRpcServer;
->>>>>>> 87528e5e
 import org.apache.hadoop.io.DataOutputBuffer;
 import org.apache.hadoop.io.IOUtils;
 import org.apache.hadoop.io.Writable;
@@ -40,34 +35,23 @@
 import org.apache.hadoop.util.ReflectionUtils;
 
 import javax.net.SocketFactory;
-import java.io.*;
+import java.io.BufferedInputStream;
+import java.io.BufferedOutputStream;
+import java.io.DataInputStream;
+import java.io.DataOutputStream;
+import java.io.FilterInputStream;
+import java.io.IOException;
+import java.io.InputStream;
 import java.net.ConnectException;
 import java.net.InetSocketAddress;
 import java.net.Socket;
 import java.net.SocketTimeoutException;
 import java.net.UnknownHostException;
-import java.security.PrivilegedExceptionAction;
 import java.util.Hashtable;
 import java.util.Iterator;
 import java.util.Map.Entry;
-import java.util.Random;
 import java.util.concurrent.atomic.AtomicBoolean;
 import java.util.concurrent.atomic.AtomicLong;
-
-import javax.net.SocketFactory;
-
-import org.apache.commons.logging.*;
-
-import org.apache.hadoop.conf.Configuration;
-import org.apache.hadoop.io.IOUtils;
-import org.apache.hadoop.io.Text;
-import org.apache.hadoop.security.KerberosInfo;
-import org.apache.hadoop.security.SecurityUtil;
-import org.apache.hadoop.security.UserGroupInformation;
-import org.apache.hadoop.security.token.Token;
-import org.apache.hadoop.security.token.TokenIdentifier;
-import org.apache.hadoop.security.token.TokenSelector;
-import org.apache.hadoop.security.token.TokenInfo;
 
 /** A client for an IPC service.  IPC calls take a single {@link Writable} as a
  * parameter, and return a {@link Writable} as their value.  A service runs on
@@ -90,7 +74,7 @@
   protected final AtomicBoolean running = new AtomicBoolean(true); // if client runs
   final protected Configuration conf;
   final protected int maxIdleTime; // connections will be culled if it was idle for
-                                   // maxIdleTime microsecs
+                           // maxIdleTime microsecs
   final protected int maxRetries; //the max. no. of retries for socket connections
   final protected long failureSleep; // Time to sleep before retry on failure.
   protected final boolean tcpNoDelay; // if T then disable Nagle's Algorithm
@@ -111,7 +95,7 @@
    * @param pingInterval the ping interval
    */
   @SuppressWarnings({"UnusedDeclaration"})
-  final public static void setPingInterval(Configuration conf, int pingInterval) {
+  public static void setPingInterval(Configuration conf, int pingInterval) {
     conf.setInt(PING_INTERVAL_NAME, pingInterval);
   }
 
@@ -122,7 +106,7 @@
    * @param conf Configuration
    * @return the ping interval
    */
-  final static int getPingInterval(Configuration conf) {
+  static int getPingInterval(Configuration conf) {
     return conf.getInt(PING_INTERVAL_NAME, DEFAULT_PING_INTERVAL);
   }
 
@@ -198,20 +182,8 @@
    * socket connected to a remote address.  Calls are multiplexed through this
    * socket: responses may be delivered out of order. */
   private class Connection extends Thread {
-<<<<<<< HEAD
-    private InetSocketAddress server;             // server ip:port
-    private String serverPrincipal;  // server's krb5 principal name
-    private ConnectionHeader header;              // connection header
-    private final ConnectionId remoteId;                // connection id
-    private AuthMethod authMethod; // authentication method
-    private boolean useSasl;
-    private Token<? extends TokenIdentifier> token;
-    private HBaseSaslRpcClient saslRpcClient;
-
-=======
     private ConnectionHeader header;              // connection header
     private ConnectionId remoteId;
->>>>>>> 87528e5e
     private Socket socket = null;                 // connected socket
     private DataInputStream in;
     private DataOutputStream out;
@@ -223,71 +195,17 @@
     private IOException closeException; // close reason
 
     public Connection(ConnectionId remoteId) throws IOException {
-      this.remoteId = remoteId;
-      this.server = remoteId.getAddress();
-      if (server.isUnresolved()) {
+      if (remoteId.getAddress().isUnresolved()) {
         throw new UnknownHostException("unknown host: " +
                                        remoteId.getAddress().getHostName());
       }
-
+      this.remoteId = remoteId;
       UserGroupInformation ticket = remoteId.getTicket();
-<<<<<<< HEAD
-      Class<?> protocol = remoteId.getProtocol();
-      this.useSasl = UserGroupInformation.isSecurityEnabled();
-      if (useSasl && protocol != null) {
-        TokenInfo tokenInfo = protocol.getAnnotation(TokenInfo.class);
-        if (tokenInfo != null) {
-          TokenSelector<? extends TokenIdentifier> tokenSelector = null;
-          try {
-            tokenSelector = tokenInfo.value().newInstance();
-          } catch (InstantiationException e) {
-            throw new IOException(e.toString());
-          } catch (IllegalAccessException e) {
-            throw new IOException(e.toString());
-          }
-          InetSocketAddress addr = remoteId.getAddress();
-          token = tokenSelector.selectToken(new Text(addr.getAddress()
-              .getHostAddress() + ":" + addr.getPort()),
-              ticket.getTokens());
-        }
-        KerberosInfo krbInfo = protocol.getAnnotation(KerberosInfo.class);
-        if (krbInfo != null) {
-          String serverKey = krbInfo.serverPrincipal();
-          if (serverKey == null) {
-            throw new IOException(
-                "Can't obtain server Kerberos config key from KerberosInfo");
-          }
-          serverPrincipal = SecurityUtil.getServerPrincipal(
-              conf.get(serverKey),
-              server.getAddress().getCanonicalHostName().toLowerCase());
-          if (LOG.isDebugEnabled()) {
-            LOG.debug("RPC Server Kerberos principal name for protocol="
-                + protocol.getCanonicalName() + " is " + serverPrincipal);
-          }
-        }
-      }
-
-      if (!useSasl) {
-        authMethod = AuthMethod.SIMPLE;
-      } else if (token != null) {
-        authMethod = AuthMethod.DIGEST;
-      } else {
-        authMethod = AuthMethod.KERBEROS;
-      }
-
-      header = new ConnectionHeader(
-          protocol == null ? null : protocol.getName(), ticket, authMethod);
-
-      if (LOG.isDebugEnabled())
-        LOG.debug("Use " + authMethod + " authentication for protocol "
-            + protocol.getSimpleName());
-=======
       Class<? extends VersionedProtocol> protocol = remoteId.getProtocol();
 
       header = new ConnectionHeader(
           protocol == null ? null : protocol.getName(), ticket,
           HBaseSaslRpcServer.AuthMethod.SIMPLE);
->>>>>>> 87528e5e
 
       this.setName("IPC Client (" + socketFactory.hashCode() +") connection to " +
         remoteId.getAddress().toString() +
@@ -370,209 +288,54 @@
       }
     }
 
-    private synchronized void disposeSasl() {
-      if (saslRpcClient != null) {
-        try {
-          saslRpcClient.dispose();
-        } catch (IOException ignored) {
-        }
-      }
-    }
-
-    private synchronized boolean shouldAuthenticateOverKrb() throws IOException {
-      UserGroupInformation loginUser = UserGroupInformation.getLoginUser();
-      UserGroupInformation currentUser = 
-        UserGroupInformation.getCurrentUser();
-      UserGroupInformation realUser = currentUser.getRealUser();
-      if (authMethod == AuthMethod.KERBEROS && 
-          loginUser != null &&
-          //Make sure user logged in using Kerberos either keytab or TGT
-          loginUser.hasKerberosCredentials() && 
-          // relogin only in case it is the login user (e.g. JT)
-          // or superuser (like oozie). 
-          (loginUser.equals(currentUser) || loginUser.equals(realUser))
-          ) {
-          return true;
-      }
-      return false;
-    }
-
-    private synchronized boolean setupSaslConnection(final InputStream in2, 
-        final OutputStream out2)
-        throws IOException {
-      saslRpcClient = new HBaseSaslRpcClient(authMethod, token, serverPrincipal);
-      return saslRpcClient.saslConnect(in2, out2);
-    }
-
-    private synchronized void setupConnection() throws IOException {
-      short ioFailures = 0;
-      short timeoutFailures = 0;
-      while (true) {
-        try {
-          this.socket = socketFactory.createSocket();
-          this.socket.setTcpNoDelay(tcpNoDelay);
-          this.socket.setKeepAlive(tcpKeepAlive);
-          // connection time out is 20s
-          NetUtils.connect(this.socket, remoteId.getAddress(), 20000);
-          this.socket.setSoTimeout(pingInterval);
-          return;
-        } catch (SocketTimeoutException toe) {
-          /* The max number of retries is 45,
-           * which amounts to 20s*45 = 15 minutes retries.
-           */
-          handleConnectionFailure(timeoutFailures++, maxRetries, toe);
-        } catch (IOException ie) {
-          handleConnectionFailure(ioFailures++, maxRetries, ie);
-        }
-      }
-    }
-
-    /**
-     * If multiple clients with the same principal try to connect 
-     * to the same server at the same time, the server assumes a 
-     * replay attack is in progress. This is a feature of kerberos.
-     * In order to work around this, what is done is that the client
-     * backs off randomly and tries to initiate the connection
-     * again.
-     * The other problem is to do with ticket expiry. To handle that,
-     * a relogin is attempted.
-     */
-    private synchronized void handleSaslConnectionFailure(
-        final int currRetries,
-        final int maxRetries, final Exception ex, final Random rand,
-        final UserGroupInformation ugi) 
-    throws IOException, InterruptedException{
-      ugi.doAs(new PrivilegedExceptionAction<Object>() {
-        public Object run() throws IOException, InterruptedException {
-          final short MAX_BACKOFF = 5000;
-          closeConnection();
-          if (shouldAuthenticateOverKrb()) {
-            if (currRetries < maxRetries) {
-              LOG.debug("Exception encountered while connecting to " +
-                  "the server : " + ex);
-              //try re-login
-              if (UserGroupInformation.isLoginKeytabBased()) {
-                UserGroupInformation.getLoginUser().reloginFromKeytab();
-              } else {
-                UserGroupInformation.getLoginUser().reloginFromTicketCache();
-              }
-              disposeSasl();
-              //have granularity of milliseconds
-              //we are sleeping with the Connection lock held but since this
-              //connection instance is being used for connecting to the server
-              //in question, it is okay
-              Thread.sleep((rand.nextInt(MAX_BACKOFF) + 1));
-              return null;
-            } else {
-              String msg = "Couldn't setup connection for " + 
-              UserGroupInformation.getLoginUser().getUserName() +
-              " to " + serverPrincipal;
-              LOG.warn(msg);
-              throw (IOException) new IOException(msg).initCause(ex);
-            }
-          } else {
-            LOG.warn("Exception encountered while connecting to " +
-                "the server : " + ex);
-          }
-          if (ex instanceof RemoteException)
-            throw (RemoteException)ex;
-          throw new IOException(ex);
-        }
-      });
-    }
     /** Connect to the server and set up the I/O streams. It then sends
      * a header to the server and starts
      * the connection thread that waits for responses.
      * @throws java.io.IOException e
      */
-	  protected synchronized void setupIOstreams() throws IOException, InterruptedException {
+    protected synchronized void setupIOstreams() throws IOException {
       if (socket != null || shouldCloseConnection.get()) {
         return;
       }
 
+      short ioFailures = 0;
+      short timeoutFailures = 0;
       try {
         if (LOG.isDebugEnabled()) {
-          LOG.debug("Connecting to "+server);
-        }
-        short numRetries = 0;
-        final short MAX_RETRIES = 5;
-        Random rand = null;
+          LOG.debug("Connecting to "+remoteId.getAddress());
+        }
         while (true) {
-          setupConnection();
-          InputStream inStream = NetUtils.getInputStream(socket);
-          OutputStream outStream = NetUtils.getOutputStream(socket);
-          writeRpcHeader(outStream);
-          if (useSasl) {
-            final InputStream in2 = inStream;
-            final OutputStream out2 = outStream;
-            UserGroupInformation ticket = remoteId.getTicket();
-            if (authMethod == AuthMethod.KERBEROS) {
-              if (ticket.getRealUser() != null) {
-                ticket = ticket.getRealUser();
-              }
-            }
-            boolean continueSasl = false;
-            try { 
-              continueSasl = 
-                ticket.doAs(new PrivilegedExceptionAction<Boolean>() {
-                  @Override
-                  public Boolean run() throws IOException {
-                    return setupSaslConnection(in2, out2);
-                  }
-                }); 
-            } catch (Exception ex) {
-              if (rand == null) {
-                rand = new Random();
-              }
-              handleSaslConnectionFailure(numRetries++, MAX_RETRIES, ex, rand, 
-                   ticket);
-              continue;
-            }
-            if (continueSasl) {
-              // Sasl connect is successful. Let's set up Sasl i/o streams.
-              inStream = saslRpcClient.getInputStream(inStream);
-              outStream = saslRpcClient.getOutputStream(outStream);
-            } else {
-              // fall back to simple auth because server told us so.
-              authMethod = AuthMethod.SIMPLE;
-              header = new ConnectionHeader(header.getProtocol(),
-                  header.getUgi(), authMethod);
-              useSasl = false;
-            }
+          try {
+            this.socket = socketFactory.createSocket();
+            this.socket.setTcpNoDelay(tcpNoDelay);
+            this.socket.setKeepAlive(tcpKeepAlive);
+            // connection time out is 20s
+            NetUtils.connect(this.socket, remoteId.getAddress(), 20000);
+            this.socket.setSoTimeout(pingInterval);
+            break;
+          } catch (SocketTimeoutException toe) {
+            handleConnectionFailure(timeoutFailures++, maxRetries, toe);
+          } catch (IOException ie) {
+            handleConnectionFailure(ioFailures++, maxRetries, ie);
           }
-          this.in = new DataInputStream(new BufferedInputStream
-              (new PingInputStream(inStream)));
-          this.out = new DataOutputStream
-          (new BufferedOutputStream(outStream));
-          writeHeader();
-
-          // update last activity time
-          touch();
-
-          // start the receiver thread after the socket connection has been set up
-          start();
-          return;
-        }
+        }
+        this.in = new DataInputStream(new BufferedInputStream
+            (new PingInputStream(NetUtils.getInputStream(socket))));
+        this.out = new DataOutputStream
+            (new BufferedOutputStream(NetUtils.getOutputStream(socket)));
+        writeHeader();
+
+        // update last activity time
+        touch();
+
+        // start the receiver thread after the socket connection has been set up
+        start();
       } catch (IOException e) {
         markClosed(e);
         close();
 
         throw e;
       }
-    }
-
-    private void closeConnection() {
-      // close the current connection
-      if (socket != null) {
-        try {
-          socket.close();
-        } catch (IOException e) {
-          LOG.warn("Not able to close a socket", e);
-        }
-	  }
-      // set socket to null so that the next call to setupIOstreams
-      // can start the process of connect all over again.
-      socket = null;
     }
 
     /* Handle connection failures
@@ -591,8 +354,17 @@
      */
     private void handleConnectionFailure(
         int curRetries, int maxRetries, IOException ioe) throws IOException {
-
-      closeConnection();
+      // close the current connection
+      if (socket != null) { // could be null if the socket creation failed
+        try {
+          socket.close();
+        } catch (IOException e) {
+          LOG.warn("Not able to close a socket", e);
+        }
+      }
+      // set socket to null so that the next call to setupIOstreams
+      // can start the process of connect all over again.
+      socket = null;
 
       // throw the exception if the maximum number of retries is reached
       if (curRetries >= maxRetries) {
@@ -604,33 +376,21 @@
         Thread.sleep(failureSleep);
       } catch (InterruptedException ignored) {}
 
-      LOG.info("Retrying connect to server: " + server +
+      LOG.info("Retrying connect to server: " + remoteId.getAddress() +
         " after sleeping " + failureSleep + "ms. Already tried " + curRetries +
         " time(s).");
     }
 
-    /* Write the RPC header */
-    private void writeRpcHeader(OutputStream outStream) throws IOException {
-      DataOutputStream out = new DataOutputStream(new BufferedOutputStream(outStream));
-      // Write out the header, version and authentication method
+    /* Write the header for each connection
+     * Out is not synchronized because only the first thread does this.
+     */
+    private void writeHeader() throws IOException {
       out.write(HBaseServer.HEADER.array());
       out.write(HBaseServer.CURRENT_VERSION);
-      authMethod.write(out);
-      out.flush();
-    }
-
-    /* Write the protocol header for each connection
-     * Out is not synchronized because only the first thread does this.
-     */
-    private void writeHeader() throws IOException {
-      // Write out the ConnectionHeader
+      //When there are more fields we can have ConnectionHeader Writable.
       DataOutputBuffer buf = new DataOutputBuffer();
       header.write(buf);
 
-<<<<<<< HEAD
-      // Write out the payload length
-=======
->>>>>>> 87528e5e
       int bufLen = buf.getLength();
       out.writeInt(bufLen);
       out.write(buf.getData(), 0, bufLen);
@@ -669,7 +429,7 @@
     }
 
     public InetSocketAddress getRemoteAddress() {
-      return server;
+      return remoteId.getAddress();
     }
 
     /* Send a ping to the server if the time elapsed
@@ -709,7 +469,7 @@
             + connections.size());
     }
 
-    /** Initiates a call by sending the parameter to the remote server.
+    /* Initiates a call by sending the parameter to the remote server.
      * Note: this is not called from the Connection thread, but by other
      * threads.
      */
@@ -762,21 +522,17 @@
 
         Call call = calls.get(id);
 
-        int state = in.readInt();     // read call status
-        if (state == Status.SUCCESS.state) {
+        boolean isError = in.readBoolean();     // read if error
+        if (isError) {
+          //noinspection ThrowableInstanceNeverThrown
+          call.setException(new RemoteException( WritableUtils.readString(in),
+              WritableUtils.readString(in)));
+          calls.remove(id);
+        } else {
           Writable value = ReflectionUtils.newInstance(valueClass, conf);
           value.readFields(in);                 // read value
           call.setValue(value);
           calls.remove(id);
-        } else if (state == Status.ERROR.state) {
-          call.setException(new RemoteException(WritableUtils.readString(in),
-                                                WritableUtils.readString(in)));
-          calls.remove(id);
-        } else if (state == Status.FATAL.state) {
-          // Close the connection
-          calls.remove(id);
-          markClosed(new RemoteException(WritableUtils.readString(in), 
-                                         WritableUtils.readString(in)));
         }
       } catch (IOException e) {
         markClosed(e);
@@ -808,7 +564,6 @@
       // close the streams and therefore the socket
       IOUtils.closeStream(out);
       IOUtils.closeStream(in);
-      disposeSasl();
 
       // clean up all calls
       if (closeException == null) {
@@ -823,7 +578,7 @@
       } else {
         // log the info
         if (LOG.isDebugEnabled()) {
-          LOG.debug("closing ipc connection to " + server + ": " +
+          LOG.debug("closing ipc connection to " + remoteId.address + ": " +
               closeException.getMessage(),closeException);
         }
 
@@ -874,7 +629,7 @@
       this.size = size;
     }
 
-	/**
+    /*
      * Collect a result.
      */
     synchronized void callComplete(ParallelCall call) {
@@ -957,42 +712,17 @@
   /** Make a call, passing <code>param</code>, to the IPC server running at
    * <code>address</code>, returning the value.  Throws exceptions if there are
    * network problems or if the remote code threw an exception.
-   * @deprecated Use {@link #call(Writable, InetSocketAddress, Class, UserGroupInformation)} instead 
-   */
-  @Deprecated
+   * @param param writable parameter
+   * @param address network address
+   * @return Writable
+   * @throws IOException e
+   */
   public Writable call(Writable param, InetSocketAddress address)
-<<<<<<< HEAD
-  throws InterruptedException, IOException {
-=======
   throws IOException, InterruptedException {
->>>>>>> 87528e5e
       return call(param, address, null);
   }
 
-  /** Make a call, passing <code>param</code>, to the IPC server running at
-   * <code>address</code> with the <code>ticket</code> credentials, returning 
-   * the value.  
-   * Throws exceptions if there are network problems or if the remote code 
-   * threw an exception.
-   * @deprecated Use {@link #call(Writable, InetSocketAddress, Class, UserGroupInformation)} instead 
-   */
-  @Deprecated
-  public Writable call(Writable param, InetSocketAddress addr, 
-      UserGroupInformation ticket)  
-      throws InterruptedException, IOException {
-    return call(param, addr, null, ticket);
-  }
-
-  /** Make a call, passing <code>param</code>, to the IPC server running at
-   * <code>address</code> which is servicing the <code>protocol</code> protocol, 
-   * with the <code>ticket</code> credentials, returning the value.
-   * Throws exceptions if there are network problems or if the remote code
-   * threw an exception. */
   public Writable call(Writable param, InetSocketAddress addr,
-<<<<<<< HEAD
-                       Class<?> protocol, UserGroupInformation ticket)  
-                       throws InterruptedException, IOException {
-=======
                        UserGroupInformation ticket)
                        throws IOException, InterruptedException {
     return call(param, addr, null, ticket);
@@ -1007,7 +737,6 @@
                        Class<? extends VersionedProtocol> protocol,
                        UserGroupInformation ticket)
       throws InterruptedException, IOException {
->>>>>>> 87528e5e
     Call call = new Call(param);
     Connection connection = getConnection(addr, protocol, ticket, call);
     connection.sendParam(call);                 // send the parameter
@@ -1076,15 +805,11 @@
    * corresponding address.  When all values are available, or have timed out
    * or errored, the collected results are returned in an array.  The array
    * contains nulls for calls that timed out or errored.
-<<<<<<< HEAD
-   * @deprecated Use {@link #call(Writable[], InetSocketAddress[], Class, UserGroupInformation)} instead 
-=======
    * @param params writable parameters
    * @param addresses socket addresses
    * @return  Writable[]
    * @throws IOException e
    * @deprecated Use {@link #call(Writable[], InetSocketAddress[], Class, UserGroupInformation)} instead
->>>>>>> 87528e5e
    */
   @Deprecated
   public Writable[] call(Writable[] params, InetSocketAddress[] addresses)
@@ -1097,14 +822,9 @@
    * or errored, the collected results are returned in an array.  The array
    * contains nulls for calls that timed out or errored.  */
   public Writable[] call(Writable[] params, InetSocketAddress[] addresses,
-<<<<<<< HEAD
-                         Class<?> protocol, UserGroupInformation ticket)
-    throws IOException, InterruptedException {
-=======
                          Class<? extends VersionedProtocol> protocol,
                          UserGroupInformation ticket)
       throws IOException, InterruptedException {
->>>>>>> 87528e5e
     if (addresses.length == 0) return new Writable[0];
 
     ParallelResults results = new ParallelResults(params.length);
@@ -1115,11 +835,7 @@
         ParallelCall call = new ParallelCall(params[i], results, i);
         try {
           Connection connection =
-<<<<<<< HEAD
-            getConnection(addresses[i], protocol, ticket, call);
-=======
               getConnection(addresses[i], protocol, ticket, call);
->>>>>>> 87528e5e
           connection.sendParam(call);             // send each parameter
         } catch (IOException e) {
           // log errors
@@ -1138,17 +854,13 @@
     }
   }
 
-  /** Get a connection from the pool, or create a new one and add it to the
+  /* Get a connection from the pool, or create a new one and add it to the
    * pool.  Connections to a given host/port are reused. */
   private Connection getConnection(InetSocketAddress addr,
-<<<<<<< HEAD
-                                   Class<?> protocol,
-=======
                                    Class<? extends VersionedProtocol> protocol,
->>>>>>> 87528e5e
                                    UserGroupInformation ticket,
                                    Call call)
-                                   throws IOException, InterruptedException {
+                                   throws IOException {
     if (!running.get()) {
       // the client is stopped
       throw new IOException("The client is stopped");
@@ -1179,25 +891,17 @@
 
   /**
    * This class holds the address and the user ticket. The client connections
-   * to servers are uniquely identified by <remoteAddress, protocol, ticket>
+   * to servers are uniquely identified by <remoteAddress, ticket>
    */
   protected static class ConnectionId {
     final InetSocketAddress address;
     final UserGroupInformation ticket;
-<<<<<<< HEAD
-    Class<?> protocol;
-    private static final int PRIME = 16777619;
-
-    ConnectionId(InetSocketAddress address, Class<?> protocol, 
-                 UserGroupInformation ticket) {
-=======
     Class<? extends VersionedProtocol> protocol;
     private static final int PRIME = 16777619;
 
     ConnectionId(InetSocketAddress address,
         Class<? extends VersionedProtocol> protocol,
         UserGroupInformation ticket) {
->>>>>>> 87528e5e
       this.protocol = protocol;
       this.address = address;
       this.ticket = ticket;
@@ -1207,11 +911,7 @@
       return address;
     }
 
-<<<<<<< HEAD
-    Class<?> getProtocol() {
-=======
     Class<? extends VersionedProtocol> getProtocol() {
->>>>>>> 87528e5e
       return protocol;
     }
 
@@ -1223,11 +923,7 @@
     public boolean equals(Object obj) {
      if (obj instanceof ConnectionId) {
        ConnectionId id = (ConnectionId) obj;
-<<<<<<< HEAD
-       return address.equals(id.address) && protocol == id.protocol && 
-=======
        return address.equals(id.address) && protocol == id.protocol &&
->>>>>>> 87528e5e
               ((ticket != null && ticket.equals(id.ticket)) ||
                (ticket == id.ticket));
      }
@@ -1236,14 +932,9 @@
 
     @Override  // simply use the default Object#hashcode() ?
     public int hashCode() {
-<<<<<<< HEAD
-      return (address.hashCode() + PRIME * System.identityHashCode(protocol)) ^ 
-             (ticket == null ? 0 : ticket.hashCode());
-=======
       return address.hashCode() + PRIME * (
                   PRIME * System.identityHashCode(protocol) ^
              (ticket == null ? 0 : ticket.hashCode()) );
->>>>>>> 87528e5e
     }
   }
 }