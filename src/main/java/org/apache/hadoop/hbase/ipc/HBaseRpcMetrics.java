/**
 * Copyright 2010 The Apache Software Foundation
 *
 * Licensed to the Apache Software Foundation (ASF) under one
 * or more contributor license agreements.  See the NOTICE file
 * distributed with this work for additional information
 * regarding copyright ownership.  The ASF licenses this file
 * to you under the Apache License, Version 2.0 (the
 * "License"); you may not use this file except in compliance
 * with the License.  You may obtain a copy of the License at
 *
 *     http://www.apache.org/licenses/LICENSE-2.0
 *
 * Unless required by applicable law or agreed to in writing, software
 * distributed under the License is distributed on an "AS IS" BASIS,
 * WITHOUT WARRANTIES OR CONDITIONS OF ANY KIND, either express or implied.
 * See the License for the specific language governing permissions and
 * limitations under the License.
 */

package org.apache.hadoop.hbase.ipc;

import org.apache.commons.logging.Log;
import org.apache.commons.logging.LogFactory;
import org.apache.hadoop.metrics.MetricsContext;
import org.apache.hadoop.metrics.MetricsRecord;
import org.apache.hadoop.metrics.MetricsUtil;
import org.apache.hadoop.metrics.Updater;
import org.apache.hadoop.metrics.util.*;

import java.lang.reflect.Method;

/**
 *
 * This class is for maintaining  the various RPC statistics
 * and publishing them through the metrics interfaces.
 * This also registers the JMX MBean for RPC.
 * <p>
 * This class has a number of metrics variables that are publicly accessible;
 * these variables (objects) have methods to update their values;
 * for example:
 *  <p> {@link #rpcQueueTime}.inc(time)
 *
 */
public class HBaseRpcMetrics implements Updater {
  private final MetricsRegistry registry = new MetricsRegistry();
  private final MetricsRecord metricsRecord;
  private final HBaseServer myServer;
  private static Log LOG = LogFactory.getLog(HBaseRpcMetrics.class);
  private final HBaseRPCStatistics rpcStatistics;

  public HBaseRpcMetrics(String hostName, String port,
      final HBaseServer server) {
    myServer = server;
    MetricsContext context = MetricsUtil.getContext("rpc");
    metricsRecord = MetricsUtil.createRecord(context, "metrics");

    metricsRecord.setTag("port", port);

    LOG.info("Initializing RPC Metrics with hostName="
        + hostName + ", port=" + port);

    context.registerUpdater(this);

    initMethods(HMasterInterface.class);
    initMethods(HMasterRegionInterface.class);
    initMethods(HRegionInterface.class);
    rpcStatistics = new HBaseRPCStatistics(this.registry, hostName, port);
  }


  /**
   * The metrics variables are public:
   *  - they can be set directly by calling their set/inc methods
   *  -they can also be read directly - e.g. JMX does this.
   */

<<<<<<< HEAD
  public final MetricsTimeVaryingLong receivedBytes =
         new MetricsTimeVaryingLong("ReceivedBytes", registry);
  public final MetricsTimeVaryingLong sentBytes =
         new MetricsTimeVaryingLong("SentBytes", registry);
  public final MetricsTimeVaryingRate rpcQueueTime =
          new MetricsTimeVaryingRate("RpcQueueTime", registry);
  public MetricsTimeVaryingRate rpcProcessingTime =
          new MetricsTimeVaryingRate("RpcProcessingTime", registry);
  public final MetricsIntValue numOpenConnections =
          new MetricsIntValue("NumOpenConnections", registry);
  public final MetricsIntValue callQueueLen =
          new MetricsIntValue("callQueueLen", registry);
  public final MetricsTimeVaryingInt authenticationFailures = 
          new MetricsTimeVaryingInt("rpcAuthenticationFailures", registry);
  public final MetricsTimeVaryingInt authenticationSuccesses =
          new MetricsTimeVaryingInt("rpcAuthenticationSuccesses", registry);
  public final MetricsTimeVaryingInt authorizationFailures =
          new MetricsTimeVaryingInt("rpcAuthorizationFailures", registry);
  public final MetricsTimeVaryingInt authorizationSuccesses =
         new MetricsTimeVaryingInt("rpcAuthorizationSuccesses", registry);
=======
  public MetricsTimeVaryingRate rpcQueueTime = new MetricsTimeVaryingRate("RpcQueueTime", registry);
  public MetricsTimeVaryingRate rpcProcessingTime = new MetricsTimeVaryingRate("RpcProcessingTime", registry);

  //public Map <String, MetricsTimeVaryingRate> metricsList = Collections.synchronizedMap(new HashMap<String, MetricsTimeVaryingRate>());

  private void initMethods(Class<? extends HBaseRPCProtocolVersion> protocol) {
    for (Method m : protocol.getDeclaredMethods()) {
      if (get(m.getName()) == null)
        create(m.getName());
    }
  }

  private MetricsTimeVaryingRate get(String key) {
    return (MetricsTimeVaryingRate) registry.get(key);
  }
  private MetricsTimeVaryingRate create(String key) {
    return new MetricsTimeVaryingRate(key, this.registry);
  }

  public synchronized void inc(String name, int amt) {
    MetricsTimeVaryingRate m = get(name);
    if (m == null) {
      m = create(name);
    }
    m.inc(amt);
  }
>>>>>>> a0bb4991

  /**
   * Push the metrics to the monitoring subsystem on doUpdate() call.
   */
  public void doUpdates(final MetricsContext context) {
    synchronized (this) {
      // ToFix - fix server to use the following two metrics directly so
      // the metrics do not have be copied here.
      numOpenConnections.set(myServer.getNumOpenConnections());
      callQueueLen.set(myServer.getCallQueueLen());
      for (MetricsBase m : registry.getMetricsList()) {
        m.pushMetric(metricsRecord);
      }
    }
    metricsRecord.update();
  }

  public void shutdown() {
    if (rpcStatistics != null)
      rpcStatistics.shutdown();
  }
}<|MERGE_RESOLUTION|>--- conflicted
+++ resolved
@@ -75,7 +75,6 @@
    *  -they can also be read directly - e.g. JMX does this.
    */
 
-<<<<<<< HEAD
   public final MetricsTimeVaryingLong receivedBytes =
          new MetricsTimeVaryingLong("ReceivedBytes", registry);
   public final MetricsTimeVaryingLong sentBytes =
@@ -96,11 +95,6 @@
           new MetricsTimeVaryingInt("rpcAuthorizationFailures", registry);
   public final MetricsTimeVaryingInt authorizationSuccesses =
          new MetricsTimeVaryingInt("rpcAuthorizationSuccesses", registry);
-=======
-  public MetricsTimeVaryingRate rpcQueueTime = new MetricsTimeVaryingRate("RpcQueueTime", registry);
-  public MetricsTimeVaryingRate rpcProcessingTime = new MetricsTimeVaryingRate("RpcProcessingTime", registry);
-
-  //public Map <String, MetricsTimeVaryingRate> metricsList = Collections.synchronizedMap(new HashMap<String, MetricsTimeVaryingRate>());
 
   private void initMethods(Class<? extends HBaseRPCProtocolVersion> protocol) {
     for (Method m : protocol.getDeclaredMethods()) {
@@ -123,7 +117,6 @@
     }
     m.inc(amt);
   }
->>>>>>> a0bb4991
 
   /**
    * Push the metrics to the monitoring subsystem on doUpdate() call.
