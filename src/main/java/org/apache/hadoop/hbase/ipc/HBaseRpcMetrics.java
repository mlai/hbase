/**
 * Copyright 2010 The Apache Software Foundation
 *
 * Licensed to the Apache Software Foundation (ASF) under one
 * or more contributor license agreements.  See the NOTICE file
 * distributed with this work for additional information
 * regarding copyright ownership.  The ASF licenses this file
 * to you under the Apache License, Version 2.0 (the
 * "License"); you may not use this file except in compliance
 * with the License.  You may obtain a copy of the License at
 *
 *     http://www.apache.org/licenses/LICENSE-2.0
 *
 * Unless required by applicable law or agreed to in writing, software
 * distributed under the License is distributed on an "AS IS" BASIS,
 * WITHOUT WARRANTIES OR CONDITIONS OF ANY KIND, either express or implied.
 * See the License for the specific language governing permissions and
 * limitations under the License.
 */

package org.apache.hadoop.hbase.ipc;

import org.apache.commons.logging.Log;
import org.apache.commons.logging.LogFactory;
import org.apache.hadoop.metrics.MetricsContext;
import org.apache.hadoop.metrics.MetricsRecord;
import org.apache.hadoop.metrics.MetricsUtil;
import org.apache.hadoop.metrics.Updater;
import org.apache.hadoop.metrics.util.*;

import java.lang.reflect.Method;

/**
 *
 * This class is for maintaining  the various RPC statistics
 * and publishing them through the metrics interfaces.
 * This also registers the JMX MBean for RPC.
 * <p>
 * This class has a number of metrics variables that are publicly accessible;
 * these variables (objects) have methods to update their values;
 * for example:
 *  <p> {@link #rpcQueueTime}.inc(time)
 *
 */
public class HBaseRpcMetrics implements Updater {
  private final MetricsRegistry registry = new MetricsRegistry();
  private final MetricsRecord metricsRecord;
<<<<<<< HEAD
  private final HBaseServer myServer;
=======
  private final RpcServer myServer;
>>>>>>> 87528e5e
  private static Log LOG = LogFactory.getLog(HBaseRpcMetrics.class);
  private final HBaseRPCStatistics rpcStatistics;

  public HBaseRpcMetrics(String hostName, String port,
<<<<<<< HEAD
      final HBaseServer server) {
=======
      final RpcServer server) {
>>>>>>> 87528e5e
    myServer = server;
    MetricsContext context = MetricsUtil.getContext("rpc");
    metricsRecord = MetricsUtil.createRecord(context, "metrics");

    metricsRecord.setTag("port", port);

    LOG.info("Initializing RPC Metrics with hostName="
        + hostName + ", port=" + port);

    context.registerUpdater(this);

    initMethods(HMasterInterface.class);
    initMethods(HMasterRegionInterface.class);
    initMethods(HRegionInterface.class);
    rpcStatistics = new HBaseRPCStatistics(this.registry, hostName, port);
  }


  /**
   * The metrics variables are public:
   *  - they can be set directly by calling their set/inc methods
   *  -they can also be read directly - e.g. JMX does this.
   */

  public final MetricsTimeVaryingLong receivedBytes =
         new MetricsTimeVaryingLong("ReceivedBytes", registry);
  public final MetricsTimeVaryingLong sentBytes =
         new MetricsTimeVaryingLong("SentBytes", registry);
  public final MetricsTimeVaryingRate rpcQueueTime =
          new MetricsTimeVaryingRate("RpcQueueTime", registry);
  public MetricsTimeVaryingRate rpcProcessingTime =
          new MetricsTimeVaryingRate("RpcProcessingTime", registry);
  public final MetricsIntValue numOpenConnections =
          new MetricsIntValue("NumOpenConnections", registry);
  public final MetricsIntValue callQueueLen =
          new MetricsIntValue("callQueueLen", registry);
  public final MetricsTimeVaryingInt authenticationFailures = 
          new MetricsTimeVaryingInt("rpcAuthenticationFailures", registry);
  public final MetricsTimeVaryingInt authenticationSuccesses =
          new MetricsTimeVaryingInt("rpcAuthenticationSuccesses", registry);
  public final MetricsTimeVaryingInt authorizationFailures =
          new MetricsTimeVaryingInt("rpcAuthorizationFailures", registry);
  public final MetricsTimeVaryingInt authorizationSuccesses =
         new MetricsTimeVaryingInt("rpcAuthorizationSuccesses", registry);

  private void initMethods(Class<? extends HBaseRPCProtocolVersion> protocol) {
    for (Method m : protocol.getDeclaredMethods()) {
      if (get(m.getName()) == null)
        create(m.getName());
    }
  }

  private MetricsTimeVaryingRate get(String key) {
    return (MetricsTimeVaryingRate) registry.get(key);
  }
  private MetricsTimeVaryingRate create(String key) {
    return new MetricsTimeVaryingRate(key, this.registry);
  }

  public void inc(String name, int amt) {
    MetricsTimeVaryingRate m = get(name);
    if (m == null) {
      LOG.warn("Got inc() request for method that doesnt exist: " +
      name);
      return; // ignore methods that dont exist.
    }
    m.inc(amt);
  }

  public void createMetrics(Class<?> []ifaces) {
    for (Class<?> iface : ifaces) {
      Method[] methods = iface.getMethods();
      for (Method method : methods) {
        if (get(method.getName()) == null)
          create(method.getName());
      }
    }
  }

  /**
   * Push the metrics to the monitoring subsystem on doUpdate() call.
   */
  public void doUpdates(final MetricsContext context) {
    synchronized (this) {
      // ToFix - fix server to use the following two metrics directly so
      // the metrics do not have be copied here.
      numOpenConnections.set(myServer.getNumOpenConnections());
      callQueueLen.set(myServer.getCallQueueLen());
      for (MetricsBase m : registry.getMetricsList()) {
        m.pushMetric(metricsRecord);
      }
    }
    metricsRecord.update();
  }

  public void shutdown() {
    if (rpcStatistics != null)
      rpcStatistics.shutdown();
  }
}<|MERGE_RESOLUTION|>--- conflicted
+++ resolved
@@ -45,20 +45,12 @@
 public class HBaseRpcMetrics implements Updater {
   private final MetricsRegistry registry = new MetricsRegistry();
   private final MetricsRecord metricsRecord;
-<<<<<<< HEAD
-  private final HBaseServer myServer;
-=======
   private final RpcServer myServer;
->>>>>>> 87528e5e
   private static Log LOG = LogFactory.getLog(HBaseRpcMetrics.class);
   private final HBaseRPCStatistics rpcStatistics;
 
   public HBaseRpcMetrics(String hostName, String port,
-<<<<<<< HEAD
-      final HBaseServer server) {
-=======
       final RpcServer server) {
->>>>>>> 87528e5e
     myServer = server;
     MetricsContext context = MetricsUtil.getContext("rpc");
     metricsRecord = MetricsUtil.createRecord(context, "metrics");
