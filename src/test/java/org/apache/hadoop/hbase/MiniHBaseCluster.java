/**
 * Copyright 2008 The Apache Software Foundation
 *
 * Licensed to the Apache Software Foundation (ASF) under one
 * or more contributor license agreements.  See the NOTICE file
 * distributed with this work for additional information
 * regarding copyright ownership.  The ASF licenses this file
 * to you under the Apache License, Version 2.0 (the
 * "License"); you may not use this file except in compliance
 * with the License.  You may obtain a copy of the License at
 *
 *     http://www.apache.org/licenses/LICENSE-2.0
 *
 * Unless required by applicable law or agreed to in writing, software
 * distributed under the License is distributed on an "AS IS" BASIS,
 * WITHOUT WARRANTIES OR CONDITIONS OF ANY KIND, either express or implied.
 * See the License for the specific language governing permissions and
 * limitations under the License.
 */
package org.apache.hadoop.hbase;

import java.io.IOException;
import java.security.PrivilegedAction;
import java.security.PrivilegedExceptionAction;
import java.util.ArrayList;
import java.util.List;
import java.util.Map;
import java.util.concurrent.ConcurrentHashMap;

import org.apache.commons.logging.Log;
import org.apache.commons.logging.LogFactory;
import org.apache.hadoop.conf.Configuration;
import org.apache.hadoop.fs.FileSystem;
import org.apache.hadoop.hbase.client.HConnectionManager;
import org.apache.hadoop.hbase.master.HMaster;
import org.apache.hadoop.hbase.regionserver.HRegion;
import org.apache.hadoop.hbase.regionserver.HRegionServer;
import org.apache.hadoop.hbase.util.Bytes;
import org.apache.hadoop.hbase.util.JVMClusterUtil;
import org.apache.hadoop.hbase.util.Threads;
import org.apache.hadoop.hdfs.DistributedFileSystem;
import org.apache.hadoop.io.MapWritable;
import org.apache.hadoop.security.UserGroupInformation;
import org.apache.zookeeper.KeeperException;

/**
 * This class creates a single process HBase cluster.
 * each server.  The master uses the 'default' FileSystem.  The RegionServers,
 * if we are running on DistributedFilesystem, create a FileSystem instance
 * each and will close down their instance on the way out.
 */
public class MiniHBaseCluster {
  static final Log LOG = LogFactory.getLog(MiniHBaseCluster.class.getName());
  private Configuration conf;
  public LocalHBaseCluster hbaseCluster;

  /**
   * Start a MiniHBaseCluster.
   * @param conf Configuration to be used for cluster
   * @param numRegionServers initial number of region servers to start.
   * @throws IOException
   */
  public MiniHBaseCluster(Configuration conf, int numRegionServers)
  throws IOException, InterruptedException {
    this.conf = conf;
    conf.set(HConstants.MASTER_PORT, "0");
    init(numRegionServers);
  }

  /**
   * Override Master so can add inject behaviors testing.
   */
  public static class MiniHBaseClusterMaster extends HMaster {
    private final Map<HServerInfo, List<HMsg>> messages =
      new ConcurrentHashMap<HServerInfo, List<HMsg>>();

    private final Map<HServerInfo, IOException> exceptions =
      new ConcurrentHashMap<HServerInfo, IOException>();

    public MiniHBaseClusterMaster(final Configuration conf)
    throws IOException, KeeperException, InterruptedException {
      super(conf);
    }

    /**
     * Add a message to send to a regionserver next time it checks in.
     * @param hsi RegionServer's HServerInfo.
     * @param msg Message to add.
     */
    void addMessage(final HServerInfo hsi, HMsg msg) {
      synchronized(this.messages) {
        List<HMsg> hmsgs = this.messages.get(hsi);
        if (hmsgs == null) {
          hmsgs = new ArrayList<HMsg>();
          this.messages.put(hsi, hmsgs);
        }
        hmsgs.add(msg);
      }
    }

    void addException(final HServerInfo hsi, final IOException ex) {
      this.exceptions.put(hsi, ex);
    }

    /**
     * This implementation is special, exceptions will be treated first and
     * message won't be sent back to the region servers even if some are
     * specified.
     * @param hsi the rs
     * @param msgs Messages to add to
     * @return
     * @throws IOException will be throw if any added for this region server
     */
    @Override
    protected HMsg[] adornRegionServerAnswer(final HServerInfo hsi,
        final HMsg[] msgs) throws IOException {
      IOException ex = this.exceptions.remove(hsi);
      if (ex != null) {
        throw ex;
      }
      HMsg [] answerMsgs = msgs;
      synchronized (this.messages) {
        List<HMsg> hmsgs = this.messages.get(hsi);
        if (hmsgs != null && !hmsgs.isEmpty()) {
          int size = answerMsgs.length;
          HMsg [] newAnswerMsgs = new HMsg[size + hmsgs.size()];
          System.arraycopy(answerMsgs, 0, newAnswerMsgs, 0, answerMsgs.length);
          for (int i = 0; i < hmsgs.size(); i++) {
            newAnswerMsgs[answerMsgs.length + i] = hmsgs.get(i);
          }
          answerMsgs = newAnswerMsgs;
          hmsgs.clear();
        }
      }
      return super.adornRegionServerAnswer(hsi, answerMsgs);
    }
  }

  /**
   * Subclass so can get at protected methods (none at moment).  Also, creates
   * a FileSystem instance per instantiation.  Adds a shutdown own FileSystem
   * on the way out. Shuts down own Filesystem only, not All filesystems as
   * the FileSystem system exit hook does.
   */
  public static class MiniHBaseClusterRegionServer extends HRegionServer {
    private Thread shutdownThread = null;
    private UserGroupInformation user = null;

    public MiniHBaseClusterRegionServer(Configuration conf)
<<<<<<< HEAD
        throws IOException {
      super(conf);
      this.user = UserGroupInformation.getCurrentUser();
=======
        throws IOException, InterruptedException {
      super(setDifferentUser(conf));
>>>>>>> b0a5fd18
    }

    public void setHServerInfo(final HServerInfo hsi) {
      this.serverInfo = hsi;
    }

    /*
     * @param c
     * @param currentfs We return this if we did not make a new one.
     * @param uniqueName Same name used to help identify the created fs.
     * @return A new fs instance if we are up on DistributeFileSystem.
     * @throws IOException
     */

    @Override
    protected void handleReportForDutyResponse(MapWritable c) throws IOException {
      super.handleReportForDutyResponse(c);
      // Run this thread to shutdown our filesystem on way out.
      this.shutdownThread = new SingleFileSystemShutdownThread(getFileSystem());
    }

    @Override
    public void run() {
      try {
<<<<<<< HEAD
        this.user.doAs(new PrivilegedAction<Object>(){
          public Object run() {
            runRegionServer();
            return null;
          }
        });
=======
        super.run();
      } catch (Throwable t) {
        LOG.error("Exception in run", t);
>>>>>>> b0a5fd18
      } finally {
        // Run this on the way out.
        if (this.shutdownThread != null) {
          this.shutdownThread.start();
          Threads.shutdown(this.shutdownThread, 30000);
        }
      }
    }

    private void runRegionServer() {
      super.run();
    }

    public void kill() {
      super.kill();
    }

    public void abort(final String reason, final Throwable cause) {
      this.user.doAs(new PrivilegedAction<Object>() {
        public Object run() {
          abortRegionServer(reason, cause);
          return null;
        }
      });
    }

    private void abortRegionServer(String reason, Throwable cause) {
      super.abort(reason, cause);
    }
  }

  /**
   * Alternate shutdown hook.
   * Just shuts down the passed fs, not all as default filesystem hook does.
   */
  static class SingleFileSystemShutdownThread extends Thread {
    private final FileSystem fs;
    SingleFileSystemShutdownThread(final FileSystem fs) {
      super("Shutdown of " + fs);
      this.fs = fs;
    }
    @Override
    public void run() {
      try {
        LOG.info("Hook closing fs=" + this.fs);
        this.fs.close();
      } catch (NullPointerException npe) {
        LOG.debug("Need to fix these: " + npe.toString());
      } catch (IOException e) {
        LOG.warn("Running hook", e);
      }
    }
  }

  private void init(final int nRegionNodes)
      throws IOException, InterruptedException {
    try {
      // start up a LocalHBaseCluster
      hbaseCluster = new LocalHBaseCluster(conf, 0,
          MiniHBaseCluster.MiniHBaseClusterMaster.class,
          MiniHBaseCluster.MiniHBaseClusterRegionServer.class);

      // manually add the regionservers as other users
      for (int i=0; i<nRegionNodes; i++) {
        final int index = i;
        UserGroupInformation user = HBaseTestingUtility.getDifferentUser(conf,
            ".hfs."+i);
        user.doAs(new PrivilegedExceptionAction<Object>() {
          public Object run() throws Exception {
            hbaseCluster.addRegionServer(index);
            return null;
          }
        });
      }

      hbaseCluster.startup();
    } catch(IOException e) {
      shutdown();
      throw e;
    }
  }

  /**
   * Starts a region server thread running
   *
   * @throws IOException
   * @return New RegionServerThread
   */
  public JVMClusterUtil.RegionServerThread startRegionServer()
      throws IOException {
    int nextIndex = this.hbaseCluster.getRegionServers().size();
    UserGroupInformation rsUser =
        HBaseTestingUtility.getDifferentUser(conf, ".hfs."+nextIndex);
    JVMClusterUtil.RegionServerThread t =  null;
    try {
      t = rsUser.doAs(
          new PrivilegedExceptionAction<JVMClusterUtil.RegionServerThread>() {
            public JVMClusterUtil.RegionServerThread run() throws Exception {
              return hbaseCluster.addRegionServer();
            }
      });
      t.start();
      t.waitForServerOnline();
    } catch (InterruptedException ie) {
      throw new IOException("Interrupted executing UserGroupInformation.doAs()", ie);
    }
    return t;
  }

  /**
   * @return Returns the rpc address actually used by the master server, because
   * the supplied port is not necessarily the actual port used.
   */
  public HServerAddress getHMasterAddress() {
    return this.hbaseCluster.getMaster().getMasterAddress();
  }

  /**
   * @return the HMaster
   */
  public HMaster getMaster() {
    return this.hbaseCluster.getMaster();
  }

  /**
   * Cause a region server to exit doing basic clean up only on its way out.
   * @param serverNumber  Used as index into a list.
   */
  public String abortRegionServer(int serverNumber) {
    HRegionServer server = getRegionServer(serverNumber);
    LOG.info("Aborting " + server.toString());
    server.abort("Aborting for tests", new Exception("Trace info"));
    return server.toString();
  }

  /**
   * Shut down the specified region server cleanly
   *
   * @param serverNumber  Used as index into a list.
   * @return the region server that was stopped
   */
  public JVMClusterUtil.RegionServerThread stopRegionServer(int serverNumber) {
    return stopRegionServer(serverNumber, true);
  }

  /**
   * Shut down the specified region server cleanly
   *
   * @param serverNumber  Used as index into a list.
   * @param shutdownFS True is we are to shutdown the filesystem as part of this
   * regionserver's shutdown.  Usually we do but you do not want to do this if
   * you are running multiple regionservers in a test and you shut down one
   * before end of the test.
   * @return the region server that was stopped
   */
  public JVMClusterUtil.RegionServerThread stopRegionServer(int serverNumber,
      final boolean shutdownFS) {
    JVMClusterUtil.RegionServerThread server =
      hbaseCluster.getRegionServers().get(serverNumber);
    LOG.info("Stopping " + server.toString());
    server.getRegionServer().stop("Stopping rs " + serverNumber);
    return server;
  }

  /**
   * Wait for the specified region server to stop. Removes this thread from list
   * of running threads.
   * @param serverNumber
   * @return Name of region server that just went down.
   */
  public String waitOnRegionServer(final int serverNumber) {
    return this.hbaseCluster.waitOnRegionServer(serverNumber);
  }

  /**
   * Wait for Mini HBase Cluster to shut down.
   */
  public void join() {
    this.hbaseCluster.join();
  }

  /**
   * Shut down the mini HBase cluster
   * @throws IOException
   */
  public void shutdown() throws IOException {
    if (this.hbaseCluster != null) {
      this.hbaseCluster.shutdown();
    }
    HConnectionManager.deleteAllConnections(false);
  }

  /**
   * Call flushCache on all regions on all participating regionservers.
   * @throws IOException
   */
  public void flushcache() throws IOException {
    for (JVMClusterUtil.RegionServerThread t:
        this.hbaseCluster.getRegionServers()) {
      for(HRegion r: t.getRegionServer().getOnlineRegionsLocalContext()) {
        r.flushcache();
      }
    }
  }

  /**
   * Call flushCache on all regions of the specified table.
   * @throws IOException
   */
  public void flushcache(byte [] tableName) throws IOException {
    for (JVMClusterUtil.RegionServerThread t:
        this.hbaseCluster.getRegionServers()) {
      for(HRegion r: t.getRegionServer().getOnlineRegionsLocalContext()) {
        if(Bytes.equals(r.getTableDesc().getName(), tableName)) {
          r.flushcache();
        }
      }
    }
  }

  /**
   * @return List of region server threads.
   */
  public List<JVMClusterUtil.RegionServerThread> getRegionServerThreads() {
    return this.hbaseCluster.getRegionServers();
  }

  /**
   * @return List of live region server threads (skips the aborted and the killed)
   */
  public List<JVMClusterUtil.RegionServerThread> getLiveRegionServerThreads() {
    return this.hbaseCluster.getLiveRegionServers();
  }

  /**
   * Grab a numbered region server of your choice.
   * @param serverNumber
   * @return region server
   */
  public HRegionServer getRegionServer(int serverNumber) {
    return hbaseCluster.getRegionServer(serverNumber);
  }

  public List<HRegion> getRegions(byte[] tableName) {
    List<HRegion> ret = new ArrayList<HRegion>();
    for (JVMClusterUtil.RegionServerThread rst : getRegionServerThreads()) {
      HRegionServer hrs = rst.getRegionServer();
      for (HRegion region : hrs.getOnlineRegionsLocalContext()) {
        if (Bytes.equals(region.getTableDesc().getName(), tableName)) {
          ret.add(region);
        }
      }
    }
    return ret;
  }

  /**
   * @return Index into List of {@link MiniHBaseCluster#getRegionServerThreads()}
   * of HRS carrying regionName. Returns -1 if none found.
   */
  public int getServerWithMeta() {
    return getServerWith(HRegionInfo.FIRST_META_REGIONINFO.getRegionName());
  }

  /**
   * Get the location of the specified region
   * @param regionName Name of the region in bytes
   * @return Index into List of {@link MiniHBaseCluster#getRegionServerThreads()}
   * of HRS carrying .META.. Returns -1 if none found.
   */
  public int getServerWith(byte[] regionName) {
    int index = -1;
    int count = 0;
    for (JVMClusterUtil.RegionServerThread rst: getRegionServerThreads()) {
      HRegionServer hrs = rst.getRegionServer();
      HRegion metaRegion =
        hrs.getOnlineRegion(regionName);
      if (metaRegion != null) {
        index = count;
        break;
      }
      count++;
    }
    return index;
  }

  /**
   * Add an exception to send when a region server checks back in
   * @param serverNumber Which server to send it to
   * @param ex The exception that will be sent
   * @throws IOException
   */
  public void addExceptionToSendRegionServer(final int serverNumber,
      IOException ex) throws IOException {
    MiniHBaseClusterRegionServer hrs =
      (MiniHBaseClusterRegionServer)getRegionServer(serverNumber);
    addExceptionToSendRegionServer(hrs, ex);
  }

  /**
   * Add an exception to send when a region server checks back in
   * @param hrs Which server to send it to
   * @param ex The exception that will be sent
   * @throws IOException
   */
  public void addExceptionToSendRegionServer(
      final MiniHBaseClusterRegionServer hrs, IOException ex)
      throws IOException {
    ((MiniHBaseClusterMaster)getMaster()).addException(hrs.getHServerInfo(),ex);
  }

  /**
   * Add a message to include in the responses send a regionserver when it
   * checks back in.
   * @param serverNumber Which server to send it to.
   * @param msg The MESSAGE
   * @throws IOException
   */
  public void addMessageToSendRegionServer(final int serverNumber,
    final HMsg msg)
  throws IOException {
    MiniHBaseClusterRegionServer hrs =
      (MiniHBaseClusterRegionServer)getRegionServer(serverNumber);
    addMessageToSendRegionServer(hrs, msg);
  }

  /**
   * Add a message to include in the responses send a regionserver when it
   * checks back in.
   * @param hrs Which region server.
   * @param msg The MESSAGE
   * @throws IOException
   */
  public void addMessageToSendRegionServer(final MiniHBaseClusterRegionServer hrs,
    final HMsg msg)
  throws IOException {
    ((MiniHBaseClusterMaster)getMaster()).addMessage(hrs.getHServerInfo(), msg);
  }
}<|MERGE_RESOLUTION|>--- conflicted
+++ resolved
@@ -147,14 +147,9 @@
     private UserGroupInformation user = null;
 
     public MiniHBaseClusterRegionServer(Configuration conf)
-<<<<<<< HEAD
-        throws IOException {
+        throws IOException, InterruptedException {
       super(conf);
       this.user = UserGroupInformation.getCurrentUser();
-=======
-        throws IOException, InterruptedException {
-      super(setDifferentUser(conf));
->>>>>>> b0a5fd18
     }
 
     public void setHServerInfo(final HServerInfo hsi) {
@@ -179,18 +174,14 @@
     @Override
     public void run() {
       try {
-<<<<<<< HEAD
         this.user.doAs(new PrivilegedAction<Object>(){
           public Object run() {
             runRegionServer();
             return null;
           }
         });
-=======
-        super.run();
       } catch (Throwable t) {
         LOG.error("Exception in run", t);
->>>>>>> b0a5fd18
       } finally {
         // Run this on the way out.
         if (this.shutdownThread != null) {
