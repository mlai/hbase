/**
 * Copyright 2008 The Apache Software Foundation
 *
 * Licensed to the Apache Software Foundation (ASF) under one
 * or more contributor license agreements.  See the NOTICE file
 * distributed with this work for additional information
 * regarding copyright ownership.  The ASF licenses this file
 * to you under the Apache License, Version 2.0 (the
 * "License"); you may not use this file except in compliance
 * with the License.  You may obtain a copy of the License at
 *
 *     http://www.apache.org/licenses/LICENSE-2.0
 *
 * Unless required by applicable law or agreed to in writing, software
 * distributed under the License is distributed on an "AS IS" BASIS,
 * WITHOUT WARRANTIES OR CONDITIONS OF ANY KIND, either express or implied.
 * See the License for the specific language governing permissions and
 * limitations under the License.
 */
package org.apache.hadoop.hbase;

import java.io.IOException;
import java.security.PrivilegedAction;
import java.security.PrivilegedExceptionAction;
import java.util.ArrayList;
import java.util.List;
import java.util.Map;
import java.util.concurrent.ConcurrentHashMap;

import org.apache.commons.logging.Log;
import org.apache.commons.logging.LogFactory;
import org.apache.hadoop.conf.Configuration;
import org.apache.hadoop.fs.FileSystem;
import org.apache.hadoop.hbase.client.HConnectionManager;
import org.apache.hadoop.hbase.master.HMaster;
import org.apache.hadoop.hbase.regionserver.HRegion;
import org.apache.hadoop.hbase.regionserver.HRegionServer;
import org.apache.hadoop.hbase.util.Bytes;
import org.apache.hadoop.hbase.util.JVMClusterUtil;
import org.apache.hadoop.hbase.util.Threads;
import org.apache.hadoop.hdfs.DistributedFileSystem;
import org.apache.hadoop.io.MapWritable;
import org.apache.hadoop.security.UserGroupInformation;
import org.apache.zookeeper.KeeperException;

/**
 * This class creates a single process HBase cluster.
 * each server.  The master uses the 'default' FileSystem.  The RegionServers,
 * if we are running on DistributedFilesystem, create a FileSystem instance
 * each and will close down their instance on the way out.
 */
public class MiniHBaseCluster {
  static final Log LOG = LogFactory.getLog(MiniHBaseCluster.class.getName());
  private Configuration conf;
  public LocalHBaseCluster hbaseCluster;

  /**
   * Start a MiniHBaseCluster.
   * @param conf Configuration to be used for cluster
   * @param numRegionServers initial number of region servers to start.
   * @throws IOException
   */
  public MiniHBaseCluster(Configuration conf, int numRegionServers)
  throws IOException, InterruptedException {
    this.conf = conf;
    conf.set(HConstants.MASTER_PORT, "0");
    init(numRegionServers);
  }

  /**
   * Override Master so can add inject behaviors testing.
   */
  public static class MiniHBaseClusterMaster extends HMaster {
    private final Map<HServerInfo, List<HMsg>> messages =
      new ConcurrentHashMap<HServerInfo, List<HMsg>>();

    private final Map<HServerInfo, IOException> exceptions =
      new ConcurrentHashMap<HServerInfo, IOException>();

    public MiniHBaseClusterMaster(final Configuration conf)
    throws IOException, KeeperException, InterruptedException {
      super(conf);
    }

    /**
     * Add a message to send to a regionserver next time it checks in.
     * @param hsi RegionServer's HServerInfo.
     * @param msg Message to add.
     */
    void addMessage(final HServerInfo hsi, HMsg msg) {
      synchronized(this.messages) {
        List<HMsg> hmsgs = this.messages.get(hsi);
        if (hmsgs == null) {
          hmsgs = new ArrayList<HMsg>();
          this.messages.put(hsi, hmsgs);
        }
        hmsgs.add(msg);
      }
    }

    void addException(final HServerInfo hsi, final IOException ex) {
      this.exceptions.put(hsi, ex);
    }

    /**
     * This implementation is special, exceptions will be treated first and
     * message won't be sent back to the region servers even if some are
     * specified.
     * @param hsi the rs
     * @param msgs Messages to add to
     * @return
     * @throws IOException will be throw if any added for this region server
     */
    @Override
    protected HMsg[] adornRegionServerAnswer(final HServerInfo hsi,
        final HMsg[] msgs) throws IOException {
      IOException ex = this.exceptions.remove(hsi);
      if (ex != null) {
        throw ex;
      }
      HMsg [] answerMsgs = msgs;
      synchronized (this.messages) {
        List<HMsg> hmsgs = this.messages.get(hsi);
        if (hmsgs != null && !hmsgs.isEmpty()) {
          int size = answerMsgs.length;
          HMsg [] newAnswerMsgs = new HMsg[size + hmsgs.size()];
          System.arraycopy(answerMsgs, 0, newAnswerMsgs, 0, answerMsgs.length);
          for (int i = 0; i < hmsgs.size(); i++) {
            newAnswerMsgs[answerMsgs.length + i] = hmsgs.get(i);
          }
          answerMsgs = newAnswerMsgs;
          hmsgs.clear();
        }
      }
      return super.adornRegionServerAnswer(hsi, answerMsgs);
    }
  }

  /**
   * Subclass so can get at protected methods (none at moment).  Also, creates
   * a FileSystem instance per instantiation.  Adds a shutdown own FileSystem
   * on the way out. Shuts down own Filesystem only, not All filesystems as
   * the FileSystem system exit hook does.
   */
  public static class MiniHBaseClusterRegionServer extends HRegionServer {
    private Thread shutdownThread = null;
    private UserGroupInformation user = null;

    public MiniHBaseClusterRegionServer(Configuration conf)
<<<<<<< HEAD
        throws IOException {
=======
        throws IOException, InterruptedException {
>>>>>>> 87528e5e
      super(conf);
      this.user = UserGroupInformation.getCurrentUser();
    }

    public void setHServerInfo(final HServerInfo hsi) {
      this.serverInfo = hsi;
    }

    /*
     * @param c
     * @param currentfs We return this if we did not make a new one.
     * @param uniqueName Same name used to help identify the created fs.
     * @return A new fs instance if we are up on DistributeFileSystem.
     * @throws IOException
     */

    @Override
    protected void handleReportForDutyResponse(MapWritable c) throws IOException {
      super.handleReportForDutyResponse(c);
      // Run this thread to shutdown our filesystem on way out.
      this.shutdownThread = new SingleFileSystemShutdownThread(getFileSystem());
    }

    @Override
    public void run() {
      try {
        this.user.doAs(new PrivilegedAction<Object>(){
          public Object run() {
            runRegionServer();
            return null;
          }
        });
<<<<<<< HEAD
=======
      } catch (Throwable t) {
        LOG.error("Exception in run", t);
>>>>>>> 87528e5e
      } finally {
        // Run this on the way out.
        if (this.shutdownThread != null) {
          this.shutdownThread.start();
          Threads.shutdown(this.shutdownThread, 30000);
        }
      }
    }

    private void runRegionServer() {
      super.run();
    }

    public void kill() {
      super.kill();
    }

    public void abort(final String reason, final Throwable cause) {
      this.user.doAs(new PrivilegedAction<Object>() {
        public Object run() {
          abortRegionServer(reason, cause);
          return null;
        }
      });
    }

    private void abortRegionServer(String reason, Throwable cause) {
      super.abort(reason, cause);
    }
  }

  /**
   * Alternate shutdown hook.
   * Just shuts down the passed fs, not all as default filesystem hook does.
   */
  static class SingleFileSystemShutdownThread extends Thread {
    private final FileSystem fs;
    SingleFileSystemShutdownThread(final FileSystem fs) {
      super("Shutdown of " + fs);
      this.fs = fs;
    }
    @Override
    public void run() {
      try {
        LOG.info("Hook closing fs=" + this.fs);
        this.fs.close();
      } catch (NullPointerException npe) {
        LOG.debug("Need to fix these: " + npe.toString());
      } catch (IOException e) {
        LOG.warn("Running hook", e);
      }
    }
  }

  private void init(final int nRegionNodes)
      throws IOException, InterruptedException {
    try {
      // start up a LocalHBaseCluster
      hbaseCluster = new LocalHBaseCluster(conf, 0,
          MiniHBaseCluster.MiniHBaseClusterMaster.class,
          MiniHBaseCluster.MiniHBaseClusterRegionServer.class);

      // manually add the regionservers as other users
      for (int i=0; i<nRegionNodes; i++) {
        final int index = i;
        UserGroupInformation user = HBaseTestingUtility.getDifferentUser(conf,
            ".hfs."+i);
        user.doAs(new PrivilegedExceptionAction<Object>() {
          public Object run() throws Exception {
            hbaseCluster.addRegionServer(index);
            return null;
          }
        });
      }

      hbaseCluster.startup();
    } catch(IOException e) {
      shutdown();
      throw e;
    }
  }

  /**
   * Starts a region server thread running
   *
   * @throws IOException
   * @return New RegionServerThread
   */
  public JVMClusterUtil.RegionServerThread startRegionServer()
      throws IOException {
    int nextIndex = this.hbaseCluster.getRegionServers().size();
    UserGroupInformation rsUser =
        HBaseTestingUtility.getDifferentUser(conf, ".hfs."+nextIndex);
    JVMClusterUtil.RegionServerThread t =  null;
    try {
      t = rsUser.doAs(
          new PrivilegedExceptionAction<JVMClusterUtil.RegionServerThread>() {
            public JVMClusterUtil.RegionServerThread run() throws Exception {
              return hbaseCluster.addRegionServer();
            }
      });
      t.start();
      t.waitForServerOnline();
    } catch (InterruptedException ie) {
      throw new IOException("Interrupted executing UserGroupInformation.doAs()", ie);
    }
    return t;
  }

  /**
   * @return Returns the rpc address actually used by the master server, because
   * the supplied port is not necessarily the actual port used.
   */
  public HServerAddress getHMasterAddress() {
    return this.hbaseCluster.getMaster().getMasterAddress();
  }

  /**
   * @return the HMaster
   */
  public HMaster getMaster() {
    return this.hbaseCluster.getMaster();
  }

  /**
   * Cause a region server to exit doing basic clean up only on its way out.
   * @param serverNumber  Used as index into a list.
   */
  public String abortRegionServer(int serverNumber) {
    HRegionServer server = getRegionServer(serverNumber);
    LOG.info("Aborting " + server.toString());
    server.abort("Aborting for tests", new Exception("Trace info"));
    return server.toString();
  }

  /**
   * Shut down the specified region server cleanly
   *
   * @param serverNumber  Used as index into a list.
   * @return the region server that was stopped
   */
  public JVMClusterUtil.RegionServerThread stopRegionServer(int serverNumber) {
    return stopRegionServer(serverNumber, true);
  }

  /**
   * Shut down the specified region server cleanly
   *
   * @param serverNumber  Used as index into a list.
   * @param shutdownFS True is we are to shutdown the filesystem as part of this
   * regionserver's shutdown.  Usually we do but you do not want to do this if
   * you are running multiple regionservers in a test and you shut down one
   * before end of the test.
   * @return the region server that was stopped
   */
  public JVMClusterUtil.RegionServerThread stopRegionServer(int serverNumber,
      final boolean shutdownFS) {
    JVMClusterUtil.RegionServerThread server =
      hbaseCluster.getRegionServers().get(serverNumber);
    LOG.info("Stopping " + server.toString());
    server.getRegionServer().stop("Stopping rs " + serverNumber);
    return server;
  }

  /**
   * Wait for the specified region server to stop. Removes this thread from list
   * of running threads.
   * @param serverNumber
   * @return Name of region server that just went down.
   */
  public String waitOnRegionServer(final int serverNumber) {
    return this.hbaseCluster.waitOnRegionServer(serverNumber);
  }

  /**
   * Wait for Mini HBase Cluster to shut down.
   */
  public void join() {
    this.hbaseCluster.join();
  }

  /**
   * Shut down the mini HBase cluster
   * @throws IOException
   */
  public void shutdown() throws IOException {
    if (this.hbaseCluster != null) {
      this.hbaseCluster.shutdown();
    }
    HConnectionManager.deleteAllConnections(false);
  }

  /**
   * Call flushCache on all regions on all participating regionservers.
   * @throws IOException
   */
  public void flushcache() throws IOException {
    for (JVMClusterUtil.RegionServerThread t:
        this.hbaseCluster.getRegionServers()) {
      for(HRegion r: t.getRegionServer().getOnlineRegionsLocalContext()) {
        r.flushcache();
      }
    }
  }

  /**
   * Call flushCache on all regions of the specified table.
   * @throws IOException
   */
  public void flushcache(byte [] tableName) throws IOException {
    for (JVMClusterUtil.RegionServerThread t:
        this.hbaseCluster.getRegionServers()) {
      for(HRegion r: t.getRegionServer().getOnlineRegionsLocalContext()) {
        if(Bytes.equals(r.getTableDesc().getName(), tableName)) {
          r.flushcache();
        }
      }
    }
  }

  /**
   * @return List of region server threads.
   */
  public List<JVMClusterUtil.RegionServerThread> getRegionServerThreads() {
    return this.hbaseCluster.getRegionServers();
  }

  /**
   * @return List of live region server threads (skips the aborted and the killed)
   */
  public List<JVMClusterUtil.RegionServerThread> getLiveRegionServerThreads() {
    return this.hbaseCluster.getLiveRegionServers();
  }

  /**
   * Grab a numbered region server of your choice.
   * @param serverNumber
   * @return region server
   */
  public HRegionServer getRegionServer(int serverNumber) {
    return hbaseCluster.getRegionServer(serverNumber);
  }

  public List<HRegion> getRegions(byte[] tableName) {
    List<HRegion> ret = new ArrayList<HRegion>();
    for (JVMClusterUtil.RegionServerThread rst : getRegionServerThreads()) {
      HRegionServer hrs = rst.getRegionServer();
      for (HRegion region : hrs.getOnlineRegionsLocalContext()) {
        if (Bytes.equals(region.getTableDesc().getName(), tableName)) {
          ret.add(region);
        }
      }
    }
    return ret;
  }

  /**
   * @return Index into List of {@link MiniHBaseCluster#getRegionServerThreads()}
   * of HRS carrying regionName. Returns -1 if none found.
   */
  public int getServerWithMeta() {
    return getServerWith(HRegionInfo.FIRST_META_REGIONINFO.getRegionName());
  }

  /**
   * Get the location of the specified region
   * @param regionName Name of the region in bytes
   * @return Index into List of {@link MiniHBaseCluster#getRegionServerThreads()}
   * of HRS carrying .META.. Returns -1 if none found.
   */
  public int getServerWith(byte[] regionName) {
    int index = -1;
    int count = 0;
    for (JVMClusterUtil.RegionServerThread rst: getRegionServerThreads()) {
      HRegionServer hrs = rst.getRegionServer();
      HRegion metaRegion =
        hrs.getOnlineRegion(regionName);
      if (metaRegion != null) {
        index = count;
        break;
      }
      count++;
    }
    return index;
  }

  /**
   * Add an exception to send when a region server checks back in
   * @param serverNumber Which server to send it to
   * @param ex The exception that will be sent
   * @throws IOException
   */
  public void addExceptionToSendRegionServer(final int serverNumber,
      IOException ex) throws IOException {
    MiniHBaseClusterRegionServer hrs =
      (MiniHBaseClusterRegionServer)getRegionServer(serverNumber);
    addExceptionToSendRegionServer(hrs, ex);
  }

  /**
   * Add an exception to send when a region server checks back in
   * @param hrs Which server to send it to
   * @param ex The exception that will be sent
   * @throws IOException
   */
  public void addExceptionToSendRegionServer(
      final MiniHBaseClusterRegionServer hrs, IOException ex)
      throws IOException {
    ((MiniHBaseClusterMaster)getMaster()).addException(hrs.getHServerInfo(),ex);
  }

  /**
   * Add a message to include in the responses send a regionserver when it
   * checks back in.
   * @param serverNumber Which server to send it to.
   * @param msg The MESSAGE
   * @throws IOException
   */
  public void addMessageToSendRegionServer(final int serverNumber,
    final HMsg msg)
  throws IOException {
    MiniHBaseClusterRegionServer hrs =
      (MiniHBaseClusterRegionServer)getRegionServer(serverNumber);
    addMessageToSendRegionServer(hrs, msg);
  }

  /**
   * Add a message to include in the responses send a regionserver when it
   * checks back in.
   * @param hrs Which region server.
   * @param msg The MESSAGE
   * @throws IOException
   */
  public void addMessageToSendRegionServer(final MiniHBaseClusterRegionServer hrs,
    final HMsg msg)
  throws IOException {
    ((MiniHBaseClusterMaster)getMaster()).addMessage(hrs.getHServerInfo(), msg);
  }
}<|MERGE_RESOLUTION|>--- conflicted
+++ resolved
@@ -147,11 +147,7 @@
     private UserGroupInformation user = null;
 
     public MiniHBaseClusterRegionServer(Configuration conf)
-<<<<<<< HEAD
-        throws IOException {
-=======
         throws IOException, InterruptedException {
->>>>>>> 87528e5e
       super(conf);
       this.user = UserGroupInformation.getCurrentUser();
     }
@@ -184,11 +180,8 @@
             return null;
           }
         });
-<<<<<<< HEAD
-=======
       } catch (Throwable t) {
         LOG.error("Exception in run", t);
->>>>>>> 87528e5e
       } finally {
         // Run this on the way out.
         if (this.shutdownThread != null) {
