/*
 * Copyright 2010 The Apache Software Foundation
 *
 * Licensed to the Apache Software Foundation (ASF) under one
 * or more contributor license agreements.  See the NOTICE file
 * distributed with this work for additional information
 * regarding copyright ownership.  The ASF licenses this file
 * to you under the Apache License, Version 2.0 (the
 * "License"); you may not use this file except in compliance
 * with the License.  You may obtain a copy of the License at
 *
 *     http://www.apache.org/licenses/LICENSE-2.0
 *
 * Unless required by applicable law or agreed to in writing, software
 * distributed under the License is distributed on an "AS IS" BASIS,
 * WITHOUT WARRANTIES OR CONDITIONS OF ANY KIND, either express or implied.
 * See the License for the specific language governing permissions and
 * limitations under the License.
 */
package org.apache.hadoop.hbase.regionserver;

import com.google.common.collect.Lists;
import org.apache.hadoop.hbase.*;
import org.apache.hadoop.hbase.client.*;
import org.apache.hadoop.hbase.ipc.CoprocessorProtocol;
import org.apache.hadoop.hbase.ipc.HBaseRPCProtocolVersion;
import org.apache.hadoop.hbase.util.Bytes;
import org.apache.hadoop.hbase.util.JVMClusterUtil;
import org.junit.*;

import static org.junit.Assert.*;

import java.io.IOException;
import java.util.List;
import java.util.Map;

public class TestServerCustomProtocol {
  /* Test protocol */
  private static interface PingProtocol extends CoprocessorProtocol {
    public String ping();
    public int getPingCount();
    public int incrementCount(int diff);
    public String hello(String name);
    public int hello2(int name);
  }

  /* Test protocol implementation */
  private static class PingHandler implements PingProtocol, HBaseRPCProtocolVersion {
    private int counter = 0;
    @Override
    public String ping() {
      counter++;
      return "pong";
    }

    @Override
    public int getPingCount() {
      return counter;
    }

    @Override
    public int incrementCount(int diff) {
      counter += diff;
      return counter;
    }

    @Override
    public String hello(String name) {
      return "Hello, "+name;
    }

    @Override
    public long getProtocolVersion(String s, long l) throws IOException {
      return versionID;
    }
    
    public int hello2(int a) {
      return a;
    }
  }

  private static final byte[] TEST_TABLE = Bytes.toBytes("test");
  private static final byte[] TEST_FAMILY = Bytes.toBytes("f1");

  private static final byte[] ROW_A = Bytes.toBytes("aaa");
  private static final byte[] ROW_B = Bytes.toBytes("bbb");
  private static final byte[] ROW_C = Bytes.toBytes("ccc");

  private static final byte[] ROW_AB = Bytes.toBytes("abb");
  private static final byte[] ROW_BC = Bytes.toBytes("bcc");

  private static HBaseTestingUtility util = new HBaseTestingUtility();
  private static MiniHBaseCluster cluster = null;

  @BeforeClass
  public static void setupBeforeClass() throws Exception {
    util.startMiniCluster(2);
    cluster = util.getMiniHBaseCluster();
    HTable table = util.createTable(TEST_TABLE, TEST_FAMILY);
    util.createMultiRegions(util.getConfiguration(), table, TEST_FAMILY,
        new byte[][]{ HConstants.EMPTY_BYTE_ARRAY,
            ROW_B, ROW_C});

    // TODO: use a test coprocessor for registration (once merged with CP code)
    // sleep here is an ugly hack to allow region transitions to finish
    Thread.sleep(5000);
    for (JVMClusterUtil.RegionServerThread t : cluster.getRegionServerThreads()) {
      for (HRegionInfo r : t.getRegionServer().getOnlineRegions()) {
        t.getRegionServer().getOnlineRegion(r.getRegionName())
            .registerProtocol(PingProtocol.class, new PingHandler());
      }
    }
    Put puta = new Put( ROW_A );
    puta.add(TEST_FAMILY, Bytes.toBytes("col1"), Bytes.toBytes(1));
    table.put(puta);

    Put putb = new Put( ROW_B );
    putb.add(TEST_FAMILY, Bytes.toBytes("col1"), Bytes.toBytes(1));
    table.put(putb);

    Put putc = new Put( ROW_C );
    putc.add(TEST_FAMILY, Bytes.toBytes("col1"), Bytes.toBytes(1));
    table.put(putc);
  }

  @AfterClass
  public static void tearDownAfterClass() throws Exception {
    util.shutdownMiniCluster();
  }

  @Test
  public void testSingleProxy() throws Exception {
    HTable table = new HTable(util.getConfiguration(), TEST_TABLE);

    PingProtocol pinger = table.proxy(PingProtocol.class, new Get(ROW_A));
    String result = pinger.ping();
    assertEquals("Invalid custom protocol response", "pong", result);
    result = pinger.hello("George");
    assertEquals("Invalid custom protocol response", "Hello, George", result);
<<<<<<< HEAD
    
    int r2 = pinger.hello2(3);
    assertEquals("Invalid custom protocol response", r2, 3);
=======
    int cnt = pinger.getPingCount();
    assertTrue("Count should be incremented", cnt > 0);
    int newcnt = pinger.incrementCount(5);
    assertEquals("Counter should have incremented by 5", cnt+5, newcnt);
>>>>>>> b0a5fd18
  }

  @Test
  public void testRowList() throws Throwable {
    HTable table = new HTable(util.getConfiguration(), TEST_TABLE);

    List<? extends Row> rows = Lists.newArrayList(
        new Get(ROW_A), new Get(ROW_B), new Get(ROW_C));
    Map<byte[],String> results = table.exec(PingProtocol.class, rows,
        new HTable.BatchCall<PingProtocol,String>() {
          public String call(PingProtocol instance) {
            return instance.ping();
          }
        });

    verifyRegionResults(table, results, ROW_A);
    verifyRegionResults(table, results, ROW_B);
    verifyRegionResults(table, results, ROW_C);
  }

  @Test
  public void testRowRange() throws Throwable {
    HTable table = new HTable(util.getConfiguration(), TEST_TABLE);

    // test empty range
    Scan scan = new Scan();
    Map<byte[],String> results = table.exec(PingProtocol.class, scan,
        new HTable.BatchCall<PingProtocol,String>() {
          public String call(PingProtocol instance) {
            return instance.ping();
          }
        });
    // should contain all three rows/regions
    verifyRegionResults(table, results, ROW_A);
    verifyRegionResults(table, results, ROW_B);
    verifyRegionResults(table, results, ROW_C);

    // test start row + empty end
    scan = new Scan(ROW_BC);
    results = table.exec(PingProtocol.class, scan,
        new HTable.BatchCall<PingProtocol,String>() {
          public String call(PingProtocol instance) {
            return instance.ping();
          }
        });
    // should contain last 2 regions
    HRegionLocation loc = table.getRegionLocation(ROW_A);
    assertNull("Should be missing region for row aaa (prior to start row)",
        results.get(loc.getRegionInfo().getRegionName()));
    verifyRegionResults(table, results, ROW_B);
    verifyRegionResults(table, results, ROW_C);

    // test empty start + end
    scan = new Scan(HConstants.EMPTY_START_ROW, ROW_BC);
    results = table.exec(PingProtocol.class, scan,
        new HTable.BatchCall<PingProtocol,String>() {
          public String call(PingProtocol instance) {
            return instance.ping();
          }
        });
    // should contain the first 2 regions
    verifyRegionResults(table, results, ROW_A);
    verifyRegionResults(table, results, ROW_B);
    loc = table.getRegionLocation(ROW_C);
    assertNull("Should be missing region for row ccc (past stop row)",
        results.get(loc.getRegionInfo().getRegionName()));

    // test explicit start + end
    scan = new Scan(ROW_AB, ROW_BC);
    results = table.exec(PingProtocol.class, scan,
        new HTable.BatchCall<PingProtocol,String>() {
          public String call(PingProtocol instance) {
            return instance.ping();
          }
        });
    // should contain first 2 regions
    verifyRegionResults(table, results, ROW_A);
    verifyRegionResults(table, results, ROW_B);
    loc = table.getRegionLocation(ROW_C);
    assertNull("Should be missing region for row ccc (past stop row)",
        results.get(loc.getRegionInfo().getRegionName()));

    // test single region
    scan = new Scan(ROW_B, ROW_BC);
    results = table.exec(PingProtocol.class, scan,
        new HTable.BatchCall<PingProtocol,String>() {
          public String call(PingProtocol instance) {
            return instance.ping();
          }
        });
    // should only contain region bbb
    verifyRegionResults(table, results, ROW_B);
    loc = table.getRegionLocation(ROW_A);
    assertNull("Should be missing region for row aaa (prior to start)",
        results.get(loc.getRegionInfo().getRegionName()));
    loc = table.getRegionLocation(ROW_C);
    assertNull("Should be missing region for row ccc (past stop row)",
        results.get(loc.getRegionInfo().getRegionName()));
  }

  @Test
  public void testCompountCall() throws Throwable {
    HTable table = new HTable(util.getConfiguration(), TEST_TABLE);

    List<? extends Row> rows = Lists.newArrayList(
        new Get(ROW_A), new Get(ROW_B), new Get(ROW_C));
    Map<byte[],String> results = table.exec(PingProtocol.class, rows,
        new HTable.BatchCall<PingProtocol,String>() {
          public String call(PingProtocol instance) {
            return instance.hello(instance.ping());
          }
        });

    verifyRegionResults(table, results, "Hello, pong", ROW_A);
    verifyRegionResults(table, results, "Hello, pong", ROW_B);
    verifyRegionResults(table, results, "Hello, pong", ROW_C);
  }

  private void verifyRegionResults(HTable table,
      Map<byte[],String> results, byte[] row) throws Exception {
    verifyRegionResults(table, results, "pong", row);
  }

  private void verifyRegionResults(HTable table,
      Map<byte[],String> results, String expected, byte[] row) throws Exception {
    HRegionLocation loc = table.getRegionLocation(row);
    byte[] region = loc.getRegionInfo().getRegionName();
    assertNotNull("Results should contain region " +
        Bytes.toStringBinary(region)+" for row '"+Bytes.toStringBinary(row)+"'",
        results.get(region));
    assertEquals("Invalid result for row '"+Bytes.toStringBinary(row)+"'",
        expected, results.get(region));
  }
}<|MERGE_RESOLUTION|>--- conflicted
+++ resolved
@@ -137,16 +137,10 @@
     assertEquals("Invalid custom protocol response", "pong", result);
     result = pinger.hello("George");
     assertEquals("Invalid custom protocol response", "Hello, George", result);
-<<<<<<< HEAD
-    
-    int r2 = pinger.hello2(3);
-    assertEquals("Invalid custom protocol response", r2, 3);
-=======
     int cnt = pinger.getPingCount();
     assertTrue("Count should be incremented", cnt > 0);
     int newcnt = pinger.incrementCount(5);
     assertEquals("Counter should have incremented by 5", cnt+5, newcnt);
->>>>>>> b0a5fd18
   }
 
   @Test
