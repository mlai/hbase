--- conflicted
+++ resolved
@@ -894,10 +894,6 @@
    HBASE-2922  HLog preparation and cleanup are done under the updateLock, 
                major slowdown
    HBASE-1845  MultiGet, MultiDelete, and MultiPut - batched to the 
-<<<<<<< HEAD
-   	       appropriate region servers (Marc Limotte via Ryan)
-   HBASE-2988  Support alternate compression for major compactions
-=======
                appropriate region servers (Marc Limotte via Ryan)
    HBASE-2867  Have master show its address using hostname rather than IP
    HBASE-2696  ZooKeeper cleanup and refactor
@@ -919,7 +915,6 @@
    HBASE-2988  Support alternate compression for major compactions
    HBASE-2941  port HADOOP-6713 - threading scalability for RPC reads - to HBase
    HBASE-2782  QOS for META table access
->>>>>>> 87528e5e
 
   NEW FEATURES
    HBASE-1961  HBase EC2 scripts
